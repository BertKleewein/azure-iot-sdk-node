{
  "name": "azure-iot-amqp-base",
<<<<<<< HEAD
  "version": "2.4.0-preview.1",
=======
  "version": "2.3.0",
>>>>>>> 4f7d5db5
  "description": "AMQP operations used by Azure IoT device and service SDKs",
  "author": "Microsoft Corporation",
  "license": "MIT",
  "main": "main.js",
  "typings": "index.d.ts",
  "dependencies": {
    "async": "^2.6.2",
<<<<<<< HEAD
    "azure-iot-common": "1.12.0-preview.1",
=======
    "azure-iot-common": "1.11.0",
>>>>>>> 4f7d5db5
    "debug": "^4.1.1",
    "lodash.merge": "^4.6.1",
    "machina": "^4.0.2",
    "rhea": "^1.0.2",
    "uuid": "^3.3.2",
    "ws": "^6.0.0"
  },
  "devDependencies": {
    "@types/async": "^2.4.2",
    "@types/node": "^9.6.50",
    "chai": "^4.2.0",
    "istanbul": "^0.4.5",
    "mocha": "^5.2.0",
    "sinon": "^7.4.1",
    "sinon-test": "^2.4.0",
    "tslint": "^5.18.0",
    "typescript": "2.9.2"
  },
  "scripts": {
    "lint": "tslint --project . -c ../../../tslint.json",
    "build": "tsc",
    "unittest-min": "istanbul cover --report none ../../../node_modules/mocha/bin/_mocha -- --reporter dot test/_*_test.js",
    "alltest-min": "istanbul cover --report none ../../../node_modules/mocha/bin/_mocha -- --reporter dot test/_*_test*.js",
    "unittest": "istanbul cover ../../../node_modules/mocha/bin/_mocha -- --reporter spec test/_*_test.js",
    "alltest": "istanbul cover ../../../node_modules/mocha/bin/_mocha -- --reporter spec test/_*_test*.js",
    "ci": "npm -s run lint && npm -s run build && npm -s run alltest-min && npm -s run check-cover",
    "test": "npm -s run lint && npm -s run build && npm -s run alltest && npm -s run check-cover",
    "check-cover": "istanbul check-coverage --statements 96 --branches 83 --functions 92 --lines 96"
  },
  "engines": {
    "node": ">= 8.0.0"
  },
  "repository": {
    "type": "git",
    "url": "git+https://github.com/Azure/azure-iot-sdk-node.git"
  },
  "bugs": {
    "url": "https://github.com/Azure/azure-iot-sdk-node/issues"
  },
  "homepage": "https://github.com/Azure/azure-iot-sdk-node#readme"
}<|MERGE_RESOLUTION|>--- conflicted
+++ resolved
@@ -1,10 +1,6 @@
 {
   "name": "azure-iot-amqp-base",
-<<<<<<< HEAD
   "version": "2.4.0-preview.1",
-=======
-  "version": "2.3.0",
->>>>>>> 4f7d5db5
   "description": "AMQP operations used by Azure IoT device and service SDKs",
   "author": "Microsoft Corporation",
   "license": "MIT",
@@ -12,11 +8,7 @@
   "typings": "index.d.ts",
   "dependencies": {
     "async": "^2.6.2",
-<<<<<<< HEAD
     "azure-iot-common": "1.12.0-preview.1",
-=======
-    "azure-iot-common": "1.11.0",
->>>>>>> 4f7d5db5
     "debug": "^4.1.1",
     "lodash.merge": "^4.6.1",
     "machina": "^4.0.2",
