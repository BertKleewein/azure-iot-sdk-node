{
  "name": "azure-iot-amqp-base",
<<<<<<< HEAD
  "version": "2.4.0-preview.2",
=======
  "version": "2.3.2",
>>>>>>> f7988fb4
  "description": "AMQP operations used by Azure IoT device and service SDKs",
  "author": "Microsoft Corporation",
  "license": "MIT",
  "main": "main.js",
  "typings": "index.d.ts",
  "dependencies": {
    "async": "^2.6.2",
<<<<<<< HEAD
    "azure-iot-common": "1.12.0-preview.2",
=======
    "azure-iot-common": "1.11.2",
>>>>>>> f7988fb4
    "debug": "^4.1.1",
    "lodash.merge": "^4.6.1",
    "machina": "^4.0.2",
    "rhea": "^1.0.15",
    "uuid": "^3.3.2",
    "ws": "^6.0.0"
  },
  "devDependencies": {
    "@types/async": "^2.4.2",
    "@types/node": "^9.6.50",
    "chai": "^4.2.0",
<<<<<<< HEAD
    "istanbul": "^0.4.5",
=======
    "nyc": "^15.0.0",
>>>>>>> f7988fb4
    "mocha": "^6.1.4",
    "sinon": "^7.4.1",
    "sinon-test": "^2.4.0",
    "tslint": "^5.18.0",
    "typescript": "2.9.2"
  },
  "scripts": {
    "lint": "tslint --project . -c ../../../tslint.json",
    "build": "tsc",
    "unittest-min": "tsc && nyc --reporter lcov ../../../node_modules/mocha/bin/_mocha --reporter dot",
    "alltest-min": "tsc && nyc --reporter lcov ../../../node_modules/mocha/bin/_mocha --reporter dot test/_*_test*.js",
    "unittest": "tsc && nyc --reporter lcov --reporter text ../../../node_modules/mocha/bin/_mocha",
    "alltest": "tsc && nyc --reporter lcov --reporter text ../../../node_modules/mocha/bin/_mocha test/_*_test*.js",
    "ci": "npm -s run lint && npm -s run build && npm -s run alltest-min",
    "test": "npm -s run lint && npm -s run build && npm -s run alltest"
  },
  "nyc": {
    "exclude": [
    	"coverage/**",
      "**/*.d.ts",
      "test{,s}/**",
      "test{,-*}.{js,cjs,mjs,ts}",
      "**/*{.,-}test.{js,cjs,mjs,ts}",
      "**/__tests__/**",

      "**/{ava,nyc}.config.{js,cjs,mjs}",
      "**/jest.config.{js,cjs,mjs,ts}",
      "**/{karma,rollup,webpack}.config.js",
      "**/{babel.config,.eslintrc,.mocharc}.{js,cjs}"
    ],
    "extension": [
      ".ts",
      ".tsx"
    ],
    "check-coverage": true,
    "lines": 96,
    "functions": 94,
    "branches": 87,
    "statements": 97
  },
  "mocha": {
    "require": ["ts-node/register", "source-map-support/register"],
    "full-trace": true,
    "bail": true,
    "spec": "test/**/_*_test.js"
  },
  "engines": {
    "node": ">= 10.0.0"
  },
  "repository": {
    "type": "git",
    "url": "git+https://github.com/Azure/azure-iot-sdk-node.git"
  },
  "bugs": {
    "url": "https://github.com/Azure/azure-iot-sdk-node/issues"
  },
  "homepage": "https://github.com/Azure/azure-iot-sdk-node#readme"
}<|MERGE_RESOLUTION|>--- conflicted
+++ resolved
@@ -1,10 +1,6 @@
 {
   "name": "azure-iot-amqp-base",
-<<<<<<< HEAD
   "version": "2.4.0-preview.2",
-=======
-  "version": "2.3.2",
->>>>>>> f7988fb4
   "description": "AMQP operations used by Azure IoT device and service SDKs",
   "author": "Microsoft Corporation",
   "license": "MIT",
@@ -12,11 +8,7 @@
   "typings": "index.d.ts",
   "dependencies": {
     "async": "^2.6.2",
-<<<<<<< HEAD
     "azure-iot-common": "1.12.0-preview.2",
-=======
-    "azure-iot-common": "1.11.2",
->>>>>>> f7988fb4
     "debug": "^4.1.1",
     "lodash.merge": "^4.6.1",
     "machina": "^4.0.2",
@@ -28,11 +20,7 @@
     "@types/async": "^2.4.2",
     "@types/node": "^9.6.50",
     "chai": "^4.2.0",
-<<<<<<< HEAD
-    "istanbul": "^0.4.5",
-=======
     "nyc": "^15.0.0",
->>>>>>> f7988fb4
     "mocha": "^6.1.4",
     "sinon": "^7.4.1",
     "sinon-test": "^2.4.0",
