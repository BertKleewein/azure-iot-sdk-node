{
  "name": "azure-iot-e2etests",
  "description": "Azure IoT end-to-end tests",
  "author": "Microsoft Corporation",
<<<<<<< HEAD
  "version": "1.12.0-preview.1",
=======
  "version": "1.11.0",
>>>>>>> 4f7d5db5
  "private": true,
  "license": "MIT",
  "main": "e2etests.js",
  "dependencies": {
    "@azure/event-hubs": "^1.0.8",
    "async": "^2.6.2",
<<<<<<< HEAD
    "azure-iot-common": "1.12.0-preview.1",
    "azure-iot-device": "1.12.0-preview.1",
    "azure-iot-device-amqp": "1.12.0-preview.1",
    "azure-iot-device-http": "1.12.0-preview.1",
    "azure-iot-device-mqtt": "1.12.0-preview.1",
    "azure-iothub": "1.12.0-preview.1",
=======
    "azure-iot-common": "1.11.0",
    "azure-iot-device": "1.12.0",
    "azure-iot-device-amqp": "1.11.0",
    "azure-iot-device-http": "1.11.0",
    "azure-iot-device-mqtt": "1.11.0",
    "azure-iothub": "1.11.0",
>>>>>>> 4f7d5db5
    "azure-storage": "^2.10.2",
    "@azure/storage-blob": "^10.4.1",
    "bluebird": "^3.5.2",
    "debug": "^4.1.1",
    "lodash": "^4.17.15",
    "npm-run-all": "^4.1.5",
    "pem": "^1.14.2",
    "uuid": "^3.3.2",
    "uuid-buffer": "^1.0.3",
    "yargs": "^12.0.5"
  },
  "devDependencies": {
    "chai": "^4.2.0",
    "jshint": "^2.9.6",
    "mocha": "^5.2.0",
    "mocha-junit-reporter": "^1.18.0",
    "mocha-multi-reporters": "^1.1.7"
  },
  "scripts": {
    "lint": "jshint --show-non-errors .",
    "empty_messages": "mocha --reporter mocha-multi-reporters --reporter-options configFile=../mocha-reports.json test/empty_messages.js",
    "server_validation": "mocha --exit --reporter mocha-multi-reporters --reporter-options configFile=../mocha-reports.json test/server_validation.js",
    "device_service": "mocha --reporter mocha-multi-reporters --reporter-options configFile=../mocha-reports.json test/device_service.js",
    "registry": "mocha --reporter mocha-multi-reporters --reporter-options configFile=../mocha-reports.json test/registry.js",
    "file_upload": "mocha --reporter mocha-multi-reporters --reporter-options configFile=../mocha-reports.json test/file_upload.js",
    "device_acknowledge_tests": "mocha --exit --reporter mocha-multi-reporters --reporter-options configFile=../mocha-reports.json test/device_acknowledge_tests.js",
    "sas_token_tests": "mocha --reporter mocha-multi-reporters --reporter-options configFile=../mocha-reports.json test/sas_token_tests.js",
    "service": "mocha --reporter mocha-multi-reporters --reporter-options configFile=../mocha-reports.json test/service.js",
    "d2c_disconnect": "mocha --reporter mocha-multi-reporters --reporter-options configFile=../mocha-reports.json test/d2c_disconnect.js",
    "c2d_disconnect": "mocha --reporter mocha-multi-reporters --reporter-options configFile=../mocha-reports.json test/c2d_disconnect.js",
    "throttle_disconnect": "mocha --reporter mocha-multi-reporters --reporter-options configFile=../mocha-reports.json test/throttle_disconnect.js",
    "twin_disconnect": "mocha --reporter mocha-multi-reporters --reporter-options configFile=../mocha-reports.json test/twin_disconnect.js",
    "method_disconnect": "mocha --reporter mocha-multi-reporters --reporter-options configFile=../mocha-reports.json test/method_disconnect.js",
    "upload_disconnect": "mocha --reporter mocha-multi-reporters --reporter-options configFile=../mocha-reports.json test/upload_disconnect.js",
    "twin_e2e_tests": "mocha --reporter mocha-multi-reporters --reporter-options configFile=../mocha-reports.json test/twin_e2e_tests.js",
    "device_method": "mocha --reporter mocha-multi-reporters --reporter-options configFile=../mocha-reports.json test/device_method.js",
    "job_client": "mocha --reporter mocha-multi-reporters --reporter-options configFile=../mocha-reports.json test/job_client.js",
    "authentication": "mocha --exit --reporter mocha-multi-reporters --reporter-options configFile=../mocha-reports.json test/authentication.js",
    "configurations": "mocha --reporter mocha-multi-reporters --reporter-options configFile=../mocha-reports.json test/configurations.js",
    "module_crud": "mocha --reporter mocha-multi-reporters --reporter-options configFile=../mocha-reports.json test/module_crud.js",
    "module_messaging": "mocha --reporter mocha-multi-reporters --reporter-options configFile=../mocha-reports.json test/module_messaging.js",
    "module_twin": "mocha --reporter mocha-multi-reporters --reporter-options configFile=../mocha-reports.json test/module_twin.js",
    "module_methods": "mocha --reporter mocha-multi-reporters --reporter-options configFile=../mocha-reports.json test/module_methods.js",
    "flaky_tests": "npm-run-all -p -l job_client server_validation",
    "phase0_modules": "npm-run-all -p -l module_crud module_messaging module_twin module_methods configurations",
    "phase1_fast": "npm-run-all -p -l service registry device_acknowledge_tests upload_disconnect authentication d2c_disconnect",
    "phase2_slow": "npm-run-all -p -l file_upload device_method twin_e2e_tests sas_token_tests device_service empty_messages c2d_disconnect method_disconnect twin_disconnect",
    "alltest": "npm run  phase0_modules && npm run phase1_fast && npm run phase2_slow",
    "e2e": "npm -s run lint && npm -s run alltest",
    "test": "npm -s run lint && npm -s run alltest"
  },
  "engines": {
    "node": ">= 8.0.0"
  },
  "repository": {
    "type": "git",
    "url": "git+https://github.com/Azure/azure-iot-sdk-node.git"
  },
  "keywords": [
    "azure",
    "iot",
    "iothub",
    "e2e",
    "tests"
  ],
  "bugs": {
    "url": "https://github.com/Azure/azure-iot-sdk-node/issues"
  },
  "homepage": "https://github.com/Azure/azure-iot-sdk-node#readme"
}<|MERGE_RESOLUTION|>--- conflicted
+++ resolved
@@ -2,32 +2,19 @@
   "name": "azure-iot-e2etests",
   "description": "Azure IoT end-to-end tests",
   "author": "Microsoft Corporation",
-<<<<<<< HEAD
   "version": "1.12.0-preview.1",
-=======
-  "version": "1.11.0",
->>>>>>> 4f7d5db5
   "private": true,
   "license": "MIT",
   "main": "e2etests.js",
   "dependencies": {
     "@azure/event-hubs": "^1.0.8",
     "async": "^2.6.2",
-<<<<<<< HEAD
     "azure-iot-common": "1.12.0-preview.1",
     "azure-iot-device": "1.12.0-preview.1",
     "azure-iot-device-amqp": "1.12.0-preview.1",
     "azure-iot-device-http": "1.12.0-preview.1",
     "azure-iot-device-mqtt": "1.12.0-preview.1",
     "azure-iothub": "1.12.0-preview.1",
-=======
-    "azure-iot-common": "1.11.0",
-    "azure-iot-device": "1.12.0",
-    "azure-iot-device-amqp": "1.11.0",
-    "azure-iot-device-http": "1.11.0",
-    "azure-iot-device-mqtt": "1.11.0",
-    "azure-iothub": "1.11.0",
->>>>>>> 4f7d5db5
     "azure-storage": "^2.10.2",
     "@azure/storage-blob": "^10.4.1",
     "bluebird": "^3.5.2",
