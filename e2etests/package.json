{
  "name": "azure-iot-e2etests",
  "description": "Azure IoT end-to-end tests",
  "author": "Microsoft Corporation",
  "version": "1.2.6",
  "private": true,
  "license": "MIT",
  "main": "e2etests.js",
  "dependencies": {
    "async": "^2.1.2",
    "azure-event-hubs": "0.0.8",
    "azure-iot-common": "1.5.0-modules-preview",
    "azure-iot-device": "1.4.0-modules-preview",
    "azure-iot-device-amqp": "1.4.0-modules-preview",
    "azure-iot-device-http": "1.4.0-modules-preview",
    "azure-iot-device-mqtt": "1.4.0-modules-preview",
    "azure-iothub": "1.3.0-modules-preview",
    "azure-storage": "^2.8.1",
    "bluebird": "^3.3.0",
    "debug": "^3.1.0",
    "lodash": "^4.17.5",
    "npm-run-all": "^4.1.1",
    "pem": "^1.8.3",
    "uuid": "^3.2.1",
    "yargs": "^4.7.1"
  },
  "devDependencies": {
    "chai": "^3.5.0",
    "jshint": "^2.9.2",
    "mocha": "^3.0.1"
  },
  "scripts": {
    "build": "echo \"Nothing to do\"",
    "lint": "jshint --show-non-errors .",
    "device_service": "mocha --reporter spec test/device_service.js",
    "registry": "mocha --reporter spec test/registry.js",
    "file_upload": "mocha --reporter spec test/file_upload.js",
    "device_acknowledge_tests": "mocha --reporter spec test/device_acknowledge_tests.js",
    "sas_token_tests": "mocha --reporter spec test/sas_token_tests.js",
    "service": "mocha --reporter spec test/service.js",
    "d2c_disconnect": "mocha --reporter spec test/d2c_disconnect.js",
    "c2d_disconnect": "mocha --reporter spec test/c2d_disconnect.js",
    "throttle_disconnect": "mocha --reporter spec test/throttle_disconnect.js",
    "twin_disconnect": "mocha --reporter spec test/twin_disconnect.js",
    "method_disconnect": "mocha --reporter spec test/method_disconnect.js",
    "upload_disconnect": "mocha --reporter spec test/upload_disconnect.js",
    "twin_e2e_tests": "mocha --reporter spec test/twin_e2e_tests.js",
    "device_method": "mocha --reporter spec test/device_method.js",
    "job_client": "mocha --reporter spec test/job_client.js",
    "authentication": "mocha --reporter spec test/authentication.js",
    "provisioning": "cd ../provisioning/e2e && npm run ci && cd ../../e2etests",
<<<<<<< HEAD
    "configurations": "mocha --reporter spec test/configurations.js",
    "module_crud": "mocha --reporter spec test/module_crud.js",
    "module_messaging": "mocha --reporter spec test/module_messaging.js",
    "module_twin": "mocha --reporter spec test/module_twin.js",
    "module_methods": "mocha --reporter spec test/module_methods.js",
    "phase0_modules": "npm-run-all -p -l module_crud module_messaging module_twin module_methods",
    "phase1_fast": "npm-run-all -p -l twin_disconnect service registry device_acknowledge_tests upload_disconnect authentication job_client",
=======
    "flaky_tests": "npm-run-all -p -l  job_client twin_disconnect method_disconnect c2d_disconnect d2c_disconnect",
    "phase1_fast": "npm-run-all -p -l service registry device_acknowledge_tests upload_disconnect authentication",
>>>>>>> 7ff8a643
    "phase2_slow": "npm-run-all -p -l device_method twin_e2e_tests sas_token_tests device_service provisioning",
    "alltest": "npm run  phase0_modules && npm run phase1_fast && npm run phase2_slow",
    "ci": "npm -s run lint && npm -s run alltest",
    "test": "npm -s run lint && npm -s run alltest"
  },
  "engines": {
    "node": ">= 0.10"
  },
  "repository": {
    "type": "git",
    "url": "git+https://github.com/Azure/azure-iot-sdk-node.git"
  },
  "keywords": [
    "azure",
    "iot",
    "iothub",
    "e2e",
    "tests"
  ],
  "bugs": {
    "url": "https://github.com/Azure/azure-iot-sdk-node/issues"
  },
  "homepage": "https://github.com/Azure/azure-iot-sdk-node#readme"
}<|MERGE_RESOLUTION|>--- conflicted
+++ resolved
@@ -49,18 +49,14 @@
     "job_client": "mocha --reporter spec test/job_client.js",
     "authentication": "mocha --reporter spec test/authentication.js",
     "provisioning": "cd ../provisioning/e2e && npm run ci && cd ../../e2etests",
-<<<<<<< HEAD
     "configurations": "mocha --reporter spec test/configurations.js",
     "module_crud": "mocha --reporter spec test/module_crud.js",
     "module_messaging": "mocha --reporter spec test/module_messaging.js",
     "module_twin": "mocha --reporter spec test/module_twin.js",
     "module_methods": "mocha --reporter spec test/module_methods.js",
+    "flaky_tests": "npm-run-all -p -l  job_client twin_disconnect method_disconnect c2d_disconnect d2c_disconnect",
     "phase0_modules": "npm-run-all -p -l module_crud module_messaging module_twin module_methods",
-    "phase1_fast": "npm-run-all -p -l twin_disconnect service registry device_acknowledge_tests upload_disconnect authentication job_client",
-=======
-    "flaky_tests": "npm-run-all -p -l  job_client twin_disconnect method_disconnect c2d_disconnect d2c_disconnect",
     "phase1_fast": "npm-run-all -p -l service registry device_acknowledge_tests upload_disconnect authentication",
->>>>>>> 7ff8a643
     "phase2_slow": "npm-run-all -p -l device_method twin_e2e_tests sas_token_tests device_service provisioning",
     "alltest": "npm run  phase0_modules && npm run phase1_fast && npm run phase2_slow",
     "ci": "npm -s run lint && npm -s run alltest",
