--- conflicted
+++ resolved
@@ -32,15 +32,6 @@
   "scripts": {
     "build": "echo \"Nothing to do\"",
     "lint": "jshint --show-non-errors .",
-<<<<<<< HEAD
-    "e2e": "mocha --reporter spec e2etests.js",
-    "service_client": "mocha --reporter spec test/service.js",
-    "registry_tests": "mocha  --reporter spec  test/registry.js",
-    "authentication_tests": "mocha --reporter spec test/authentication.js",
-    "twin_e2e_tests": "mocha --reporter spec test/twin_e2e_tests.js",
-    "device_method": "mocha --reporter spec test/device_method.js",
-    "alltest": "npm-run-all -p -l e2e service_client registry_tests authentication_tests twin_e2e_tests device_method",
-=======
     "device_service": "mocha --reporter spec test/device_service.js",
     "registry": "mocha --reporter spec test/registry.js",
     "file_upload": "mocha --reporter spec test/file_upload.js",
@@ -58,9 +49,8 @@
     "job_client": "mocha --reporter spec test/job_client.js",
     "authentication": "mocha --reporter spec test/authentication.js",
     "phase1": "npm-run-all -p -l device_service registry file_upload device_acknowledge_tests sas_token_tests service d2c_disconnect c2d_disconnect throttle_disconnect twin_disconnect",
-    "phase2": "npm-run-all -p -l method_disconnect upload_disconnect twin-e2e_tests device_method job_client authentication",
+    "phase2": "npm-run-all -p -l method_disconnect upload_disconnect twin_e2e_tests device_method job_client authentication",
     "alltest" : "npm run phase1 && npm run phase2",
->>>>>>> bcde503c
     "ci": "npm -s run lint && npm -s run alltest",
     "test": "npm -s run lint && npm -s run alltest"
   },
