--- conflicted
+++ resolved
@@ -39,12 +39,9 @@
     },
     {
         "taskType": "regexReplaceTask",
-<<<<<<< HEAD
-        "filePath": "c/iothub_client/tests/version_ut/version_ut.cpp",
-=======
         "filePath": "c/build_all/arduino_cc/base-libraries/AzureIoTHub/library.properties",
         "search": "(version\\=)(.*)",
-        "replaceString": function(versions) {
+        "replaceString": function (versions) {
             return '$1' + versions.c_arduino.device;
         }
     },
@@ -52,14 +49,13 @@
         "taskType": "regexReplaceTask",
         "filePath": "c/build_all/arduino_cc/base-libraries/AzureIoTHub/src/AzureIoTHub.h",
         "search": "(AzureIoTHubVersion\\=)([ ]+)(\".*\")",
-        "replaceString": function(versions) {
+        "replaceString": function (versions) {
             return '$1' + '$2' + '"' + versions.c_arduino.device + '"';
         }
     },
     {
         "taskType": "regexReplaceTask",
-        "filePath": "c/iothub_client/tests/version_unittests/version_unittests.cpp",
->>>>>>> b549341c
+        "filePath": "c/iothub_client/tests/version_ut/version_ut.cpp",
         "search": "(\\\".*\\\")([ \t]*\\,[ \t]*IOTHUB\\_SDK\\_VERSION)",
         "replaceString": function(versions) {
             return '"' + versions.c.device + '"$2';
