{
  "name": "registry_sample",
  "version": "0.0.1",
  "private": true,
  "main": "registry_sample.js",
  "author": "Microsoft Corp.",
  "license": "MIT",
  "scripts": {
    "npmlockrefresh": "npm i --package-lock-only"
  },
  "dependencies": {
<<<<<<< HEAD
    "azure-iothub": "1.12.0-preview.2",
    "azure-storage": "^2.8.1"
=======
    "azure-iothub": "1.12.0",
    "azure-storage": "^2.10.2"
>>>>>>> b39d6032
  }
}<|MERGE_RESOLUTION|>--- conflicted
+++ resolved
@@ -9,12 +9,7 @@
     "npmlockrefresh": "npm i --package-lock-only"
   },
   "dependencies": {
-<<<<<<< HEAD
     "azure-iothub": "1.12.0-preview.2",
-    "azure-storage": "^2.8.1"
-=======
-    "azure-iothub": "1.12.0",
     "azure-storage": "^2.10.2"
->>>>>>> b39d6032
   }
 }