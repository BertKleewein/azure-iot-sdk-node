--- conflicted
+++ resolved
@@ -1,10 +1,6 @@
 {
   "name": "azure-iothub",
-<<<<<<< HEAD
   "version": "1.12.0-preview.1",
-=======
-  "version": "1.11.0",
->>>>>>> 4f7d5db5
   "description": "Azure IoT SDK - IoT Hub",
   "author": "Microsoft Corporation",
   "license": "MIT",
@@ -12,15 +8,9 @@
   "typings": "iothub.d.ts",
   "dependencies": {
     "async": "^2.6.2",
-<<<<<<< HEAD
     "azure-iot-amqp-base": "2.4.0-preview.1",
     "azure-iot-common": "1.12.0-preview.1",
     "azure-iot-http-base": "1.12.0-preview.1",
-=======
-    "azure-iot-amqp-base": "2.3.0",
-    "azure-iot-common": "1.11.0",
-    "azure-iot-http-base": "1.10.0",
->>>>>>> 4f7d5db5
     "debug": "^4.1.1",
     "lodash": "^4.17.15",
     "machina": "^4.0.2",
