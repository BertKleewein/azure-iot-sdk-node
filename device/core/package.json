{
  "name": "azure-iot-device",
<<<<<<< HEAD
  "version": "1.12.0-preview.2",
=======
  "version": "1.12.2",
>>>>>>> f7988fb4
  "description": "Azure IoT device SDK",
  "author": "Microsoft Corporation",
  "license": "MIT",
  "main": "device.js",
  "typings": "device.d.ts",
  "dependencies": {
<<<<<<< HEAD
    "azure-iot-common": "1.12.0-preview.2",
    "azure-iot-http-base": "1.12.0-preview.2",
    "azure-storage": "^2.10.2",
=======
    "azure-iot-common": "1.11.2",
    "azure-iot-http-base": "1.10.2",
    "@azure/storage-blob": "^12.0.0",
    "@azure/abort-controller": "1.0.1",
>>>>>>> f7988fb4
    "debug": "^4.1.1",
    "lodash": "^4.17.15",
    "machina": "^4.0.2",
    "traverse": "^0.6.6"
  },
  "devDependencies": {
    "@types/debug": "^4.1.5",
    "@types/node": "^9.6.50",
    "@types/traverse": "^0.6.32",
    "chai": "^4.2.0",
    "es5-shim": "^4.5.12",
<<<<<<< HEAD
    "istanbul": "^0.4.5",
=======
    "nyc": "^15.0.0",
>>>>>>> f7988fb4
    "mocha": "^6.1.4",
    "sinon": "^7.4.1",
    "tslint": "^5.18.0",
    "typescript": "2.9.2"
  },
  "scripts": {
    "lint": "tslint --project . -c ../../tslint.json",
    "build": "tsc",
    "unittest-min": "tsc && nyc --reporter lcov ../../node_modules/mocha/bin/_mocha --reporter dot",
    "alltest-min": "tsc && nyc --reporter lcov ../../node_modules/mocha/bin/_mocha --reporter dot \"test/**/_*_test*.js\"",
    "unittest": "tsc && nyc --reporter lcov --reporter text ../../node_modules/mocha/bin/_mocha",
    "alltest": "tsc && nyc --reporter lcov --reporter text ../../node_modules/mocha/bin/_mocha \"test/**/_*_test*.js\"",
    "ci": "npm -s run lint && npm -s run build && npm -s run alltest-min",
    "test": "npm -s run lint && npm -s run build && npm -s run alltest"
  },
  "nyc": {
    "exclude": [
    	"coverage/**",
      "**/*.d.ts",
      "test{,s}/**",
      "test{,-*}.{js,cjs,mjs,ts}",
      "**/*{.,-}test.{js,cjs,mjs,ts}",
      "**/__tests__/**",

      "**/{ava,nyc}.config.{js,cjs,mjs}",
      "**/jest.config.{js,cjs,mjs,ts}",
      "**/{karma,rollup,webpack}.config.js",
      "**/{babel.config,.eslintrc,.mocharc}.{js,cjs}"
    ],
    "extension": [
      ".ts",
      ".tsx"
    ],
    "check-coverage": true,
    "lines": 98,
    "functions": 98,
    "branches": 94,
    "statements": 98
  },
  "mocha": {
    "require": ["ts-node/register", "source-map-support/register"],
    "full-trace": true,
    "bail": true,
    "spec": "test/**/_*_test.js"
  },
  "engines": {
    "node": ">= 10.0.0"
  },
  "repository": {
    "type": "git",
    "url": "git+https://github.com/Azure/azure-iot-sdk-node.git"
  },
  "bugs": {
    "url": "https://github.com/Azure/azure-iot-sdk-node/issues"
  },
  "homepage": "https://github.com/Azure/azure-iot-sdk-node#readme"
}<|MERGE_RESOLUTION|>--- conflicted
+++ resolved
@@ -1,26 +1,16 @@
 {
   "name": "azure-iot-device",
-<<<<<<< HEAD
   "version": "1.12.0-preview.2",
-=======
-  "version": "1.12.2",
->>>>>>> f7988fb4
   "description": "Azure IoT device SDK",
   "author": "Microsoft Corporation",
   "license": "MIT",
   "main": "device.js",
   "typings": "device.d.ts",
   "dependencies": {
-<<<<<<< HEAD
     "azure-iot-common": "1.12.0-preview.2",
     "azure-iot-http-base": "1.12.0-preview.2",
-    "azure-storage": "^2.10.2",
-=======
-    "azure-iot-common": "1.11.2",
-    "azure-iot-http-base": "1.10.2",
     "@azure/storage-blob": "^12.0.0",
     "@azure/abort-controller": "1.0.1",
->>>>>>> f7988fb4
     "debug": "^4.1.1",
     "lodash": "^4.17.15",
     "machina": "^4.0.2",
@@ -32,11 +22,7 @@
     "@types/traverse": "^0.6.32",
     "chai": "^4.2.0",
     "es5-shim": "^4.5.12",
-<<<<<<< HEAD
-    "istanbul": "^0.4.5",
-=======
     "nyc": "^15.0.0",
->>>>>>> f7988fb4
     "mocha": "^6.1.4",
     "sinon": "^7.4.1",
     "tslint": "^5.18.0",
