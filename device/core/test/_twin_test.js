--- conflicted
+++ resolved
@@ -12,11 +12,7 @@
 var _ = require('lodash');
 
 describe('Twin', function () {
-<<<<<<< HEAD
-  var fakeTransport, fakeTwin;
-=======
   var fakeTransport, fakeTwin, fakeRetryPolicy;
->>>>>>> e2259b12
 
   beforeEach(function () {
     fakeTwin = {
@@ -28,21 +24,17 @@
       }
     };
 
-<<<<<<< HEAD
-=======
     fakeRetryPolicy = {
       shouldRetry: function () { return false; },
       getNextRetryTimeout: function () { return 0; }
     };
 
->>>>>>> e2259b12
     fakeTransport = new EventEmitter();
     fakeTransport.getTwin = sinon.stub().callsArgWith(0, null, fakeTwin);
     fakeTransport.updateTwinReportedProperties = sinon.stub().callsArg(1);
     fakeTransport.enableTwinDesiredPropertiesUpdates = sinon.stub().callsArg(0);
     sinon.spy(fakeTransport, 'on');
   });
-<<<<<<< HEAD
 
   describe('#constructor', function () {
     /*Tests_SRS_NODE_DEVICE_TWIN_16_001: [The `Twin` constructor shall subscribe to the `onDesiredPropertiesUpdate` event off the `transport` object.]*/
@@ -56,7 +48,7 @@
   describe('#get', function () {
     /*Tests_SRS_NODE_DEVICE_TWIN_16_002: [The `get` method shall call the `getTwin` method of the `Transport` object with a callback.]*/
     it('calls getTwin on the transpport', function () {
-      var twin = new Twin(fakeTransport);
+      var twin = new Twin(fakeTransport, fakeRetryPolicy, 0);
       twin.get(function () {});
       assert.isTrue(fakeTransport.getTwin.calledOnce);
     });
@@ -64,7 +56,7 @@
     /*Tests_SRS_NODE_DEVICE_TWIN_16_004: [If the callback passed to the `getTwin` method is called with no error and a `TwinProperties` object, these properties shall be merged with the current instance properties.]*/
     /*Tests_SRS_NODE_DEVICE_TWIN_16_005: [Once the properties have been merged the `callback` method passed to the call to `get` shall be called with a first argument that is `null` and a second argument that is the current `Twin` instance (`this`).]*/
     it('calls its callback with the twin after it is merged', function (testCallback) {
-      var twin = new Twin(fakeTransport);
+      var twin = new Twin(fakeTransport, fakeRetryPolicy, 0);
       twin.get(function (err, twin) {
         assert.deepEqual(twin.properties.desired, fakeTwin.desired);
         assert.deepEqual(twin.properties.reported.key, fakeTwin.reported.key);
@@ -76,7 +68,7 @@
     it('calls its callback with an error if the transport encounters an error', function (testCallback) {
       var fakeError = new Error('fake');
       fakeTransport.getTwin = sinon.stub().callsArgWith(0, fakeError);
-      var twin = new Twin(fakeTransport);
+      var twin = new Twin(fakeTransport, fakeRetryPolicy, 0);
       twin.get(function (err) {
         assert.strictEqual(err, fakeError);
         testCallback();
@@ -85,52 +77,7 @@
 
     /*Tests_SRS_NODE_DEVICE_TWIN_16_006: [For each desired property that is part of the `TwinProperties` object received, an event named after the path to this property shall be fired.]*/
     it('fires events for the new properties that have been merged', function (testCallback) {
-      var twin = new Twin(fakeTransport);
-=======
-
-  describe('#constructor', function () {
-    /*Tests_SRS_NODE_DEVICE_TWIN_16_001: [The `Twin` constructor shall subscribe to the `onDesiredPropertiesUpdate` event off the `transport` object.]*/
-    it('subscribes to the twinDesiredPropertiesUpdate event on the transport', function () {
-      var twin = new Twin(fakeTransport, fakeRetryPolicy, 0);
-      assert.isTrue(fakeTransport.on.calledOnce);
-      assert.isTrue(fakeTransport.on.calledWith('twinDesiredPropertiesUpdate'));
-    });
-  });
-
-  describe('#get', function () {
-    /*Tests_SRS_NODE_DEVICE_TWIN_16_002: [The `get` method shall call the `getTwin` method of the `Transport` object with a callback.]*/
-    it('calls getTwin on the transpport', function () {
-      var twin = new Twin(fakeTransport, fakeRetryPolicy, 0);
-      twin.get(function () {});
-      assert.isTrue(fakeTransport.getTwin.calledOnce);
-    });
-
-    /*Tests_SRS_NODE_DEVICE_TWIN_16_004: [If the callback passed to the `getTwin` method is called with no error and a `TwinProperties` object, these properties shall be merged with the current instance properties.]*/
-    /*Tests_SRS_NODE_DEVICE_TWIN_16_005: [Once the properties have been merged the `callback` method passed to the call to `get` shall be called with a first argument that is `null` and a second argument that is the current `Twin` instance (`this`).]*/
-    it('calls its callback with the twin after it is merged', function (testCallback) {
-      var twin = new Twin(fakeTransport, fakeRetryPolicy, 0);
-      twin.get(function (err, twin) {
-        assert.deepEqual(twin.properties.desired, fakeTwin.desired);
-        assert.deepEqual(twin.properties.reported.key, fakeTwin.reported.key);
-        testCallback();
-      });
-    });
-
-    /*Tests_SRS_NODE_DEVICE_TWIN_16_003: [If the callback passed to the `getTwin` method is called with an error, the `callback` passed to the call to the `get` method shall be called with that error.]*/
-    it('calls its callback with an error if the transport encounters an error', function (testCallback) {
-      var fakeError = new Error('fake');
-      fakeTransport.getTwin = sinon.stub().callsArgWith(0, fakeError);
-      var twin = new Twin(fakeTransport, fakeRetryPolicy, 0);
-      twin.get(function (err) {
-        assert.strictEqual(err, fakeError);
-        testCallback();
-      });
-    });
-
-    /*Tests_SRS_NODE_DEVICE_TWIN_16_006: [For each desired property that is part of the `TwinProperties` object received, an event named after the path to this property shall be fired.]*/
-    it('fires events for the new properties that have been merged', function (testCallback) {
-      var twin = new Twin(fakeTransport, fakeRetryPolicy, 0);
->>>>>>> e2259b12
+      var twin = new Twin(fakeTransport, fakeRetryPolicy, 0);
       var genericEventReceived = false;
       var specificEventReceived = false;
       twin.on('properties.desired', function (delta) {
@@ -155,11 +102,7 @@
   describe('properties.reported.update', function () {
     /*Tests_SRS_NODE_DEVICE_TWIN_16_007: [The `update` method shall call the `updateReportedProperties` method of the `Transport` object and pass it the patch object and a callback accepting an error as argument.]*/
     it('calls updateTwinReportedProperties on the transport', function (testCallback) {
-<<<<<<< HEAD
-      var twin = new Twin(fakeTransport);
-=======
-      var twin = new Twin(fakeTransport, fakeRetryPolicy, 0);
->>>>>>> e2259b12
+      var twin = new Twin(fakeTransport, fakeRetryPolicy, 0);
       var fakePatch = { key: 'value' };
       twin.get(function () {
         twin.properties.reported.update(fakePatch, function () {});
@@ -174,33 +117,17 @@
       var fakeError = new Error('fake');
       fakeTransport.updateTwinReportedProperties = sinon.stub().callsArgWith(1, fakeError);
 
-<<<<<<< HEAD
-      var twin = new Twin(fakeTransport);
-=======
-      var twin = new Twin(fakeTransport, fakeRetryPolicy, 0);
->>>>>>> e2259b12
+      var twin = new Twin(fakeTransport, fakeRetryPolicy, 0);
       twin.get(function () {
         twin.properties.reported.update({ reported: 'fake' }, function (err) {
           assert.strictEqual(err, fakeError);
           testCallback();
-<<<<<<< HEAD
         });
       });
     });
 
     /*Tests_SRS_NODE_DEVICE_TWIN_16_009: [Once the properties have been merged the `callback` argument of the `update` method shall be called with no argument.]*/
     it('calls its callback with no arguments if the update succeeds', function (testCallback) {
-      var twin = new Twin(fakeTransport);
-      twin.get(function () {
-        twin.properties.reported.update({ reported: 'fake' }, function (err) {
-          assert.isUndefined(err);
-=======
-        });
-      });
-    });
-
-    /*Tests_SRS_NODE_DEVICE_TWIN_16_009: [Once the properties have been merged the `callback` argument of the `update` method shall be called with no argument.]*/
-    it('calls its callback with no arguments if the update succeeds', function (testCallback) {
       var twin = new Twin(fakeTransport, fakeRetryPolicy, 0);
       twin.get(function () {
         twin.properties.reported.update({ reported: 'fake' }, function (err) {
@@ -213,35 +140,6 @@
     /*Tests_SRS_NODE_DEVICE_TWIN_18_031: [If the callback passed to the transport is called with no error, the  `properties.reported.update` shall merge the contents of the patch object into `properties.reported`]*/
     it('merges the patch in the reported properties', function (testCallback) {
       var twin = new Twin(fakeTransport, fakeRetryPolicy, 0);
-      var fakePatch = { key: 'fake' };
-      twin.get(function () {
-        twin.properties.reported.update(fakePatch, function (err) {
-          assert.deepEqual(twin.properties.reported.key, fakePatch.key);
-          testCallback();
-        });
-      });
-    });
-
-    /*Tests_SRS_NODE_DEVICE_TWIN_18_032: [When merging the patch, if any properties are set to `null`, `properties.reported.update` shall delete that property from `properties.reported`.]*/
-    it('deletes reported properties set to null', function (testCallback) {
-      var twin = new Twin(fakeTransport, fakeRetryPolicy, 0);
-      var fakePatch = {
-        deleteMe: null
-      };
-      twin.get(function () {
-        twin.properties.reported.deleteMe = 'fake';
-        twin.properties.reported.update(fakePatch, function (err) {
-          assert.isUndefined(twin.properties.reported.deleteMe);
->>>>>>> e2259b12
-          testCallback();
-        });
-      });
-    });
-<<<<<<< HEAD
-
-    /*Tests_SRS_NODE_DEVICE_TWIN_18_031: [If the callback passed to the transport is called with no error, the  `properties.reported.update` shall merge the contents of the patch object into `properties.reported`]*/
-    it('merges the patch in the reported properties', function (testCallback) {
-      var twin = new Twin(fakeTransport);
       var fakePatch = { key: 'fake' };
       twin.get(function () {
         twin.properties.reported.update(fakePatch, function (err) {
@@ -263,7 +161,8 @@
           assert.isUndefined(twin.properties.reported.deleteMe);
           testCallback();
         });
-=======
+      });
+    });
   });
 
   describe('on(\'properties.desired[.path]\'', function () {
@@ -282,33 +181,9 @@
       twin.on('error', function (err) {
         assert.strictEqual(err, fakeError);
         testCallback();
->>>>>>> e2259b12
       });
       twin.on('properties.desired', function () {});
     });
-  });
-
-<<<<<<< HEAD
-  describe('on(\'properties.desired[.path]\'', function () {
-    /*Tests_SRS_NODE_DEVICE_TWIN_16_010: [When a listener is added for an event name starting with `properties.desired` the `enableTwinDesiredPropertiesUpdates` method of the `Transport` object shall be called with a callback function accepting an optional error argument.]*/
-    it('calls enableTwinDesiredPropertiesUpdates on the transport', function () {
-      var twin = new Twin(fakeTransport);
-      twin.on('properties.desired', function () {});
-      assert.isTrue(fakeTransport.enableTwinDesiredPropertiesUpdates.calledOnce);
-    });
-
-    /*Tests_SRS_NODE_DEVICE_TWIN_16_011: [If the callback passed to the transport is called with an error, that error shall be emitted by the Twin object.]*/
-    it('emits an error if the call to enableTwinDesiredPropertiesUpdates fails', function (testCallback) {
-      var fakeError = new Error('fake');
-      fakeTransport.enableTwinDesiredPropertiesUpdates = sinon.stub().callsArgWith(0, fakeError);
-      var twin = new Twin(fakeTransport);
-      twin.on('error', function (err) {
-        assert.strictEqual(err, fakeError);
-        testCallback();
-      });
-      twin.on('properties.desired', function () {});
-    });
-=======
 
     /*Tests_SRS_NODE_DEVICE_TWIN_18_045: [If a property is already set when a handler is added for that property, the `Twin` object shall fire a property changed event for the property.]*/
     /*Tests_SRS_NODE_DEVICE_TWIN_16_012: [When a `twinDesiredPropertiesUpdates` event is emitted by the transport, the property patch passed as argument to the event handler shall be merged with the current desired properties.]*/
@@ -353,7 +228,6 @@
           prop2Received = true;
           verifyAndCompleteTest();
         });
->>>>>>> e2259b12
 
         twin.on('properties.desired.prop2.bar', function (delta) {
           assert.strictEqual(delta, fakePatch.prop2.bar);
@@ -361,59 +235,6 @@
           verifyAndCompleteTest();
         });
 
-<<<<<<< HEAD
-    /*Tests_SRS_NODE_DEVICE_TWIN_18_045: [If a property is already set when a handler is added for that property, the `Twin` object shall fire a property changed event for the property.]*/
-    /*Tests_SRS_NODE_DEVICE_TWIN_16_012: [When a `twinDesiredPropertiesUpdates` event is emitted by the transport, the property patch passed as argument to the event handler shall be merged with the current desired properties.]*/
-    /*Tests_SRS_NODE_DEVICE_TWIN_16_013: [Recursively for each desired property that is part of the patch received, an event named using the convention `properties.desired[.path]` shall be fired with an argument containing the value of the property.]*/
-    it('emits an event for each property that changed', function (testCallback) {
-      var fullPatchReceived = false;
-      var prop1Received = false;
-      var prop2Received = false;
-      var prop2BarReceived = false;
-
-      var fakePatch = {
-        prop1: 'foo',
-        prop2: {
-          bar: 'baz'
-        }
-      };
-
-      function verifyAndCompleteTest() {
-        if (fullPatchReceived && prop1Received && prop2Received && prop2BarReceived) {
-          twin.removeAllListeners();
-          testCallback();
-        }
-      }
-
-      var twin = new Twin(fakeTransport);
-      twin.get(function () {
-        twin.on('properties.desired', function (delta) {
-          assert.deepEqual(delta.prop1, fakePatch.prop1);
-          assert.deepEqual(delta.prop2, fakePatch.prop2);
-          fullPatchReceived = true;
-          verifyAndCompleteTest();
-        });
-
-        twin.on('properties.desired.prop1', function (delta) {
-          assert.strictEqual(delta, fakePatch.prop1);
-          prop1Received = true;
-          verifyAndCompleteTest();
-        });
-
-        twin.on('properties.desired.prop2', function (delta) {
-          assert.strictEqual(delta, fakePatch.prop2);
-          prop2Received = true;
-          verifyAndCompleteTest();
-        });
-
-        twin.on('properties.desired.prop2.bar', function (delta) {
-          assert.strictEqual(delta, fakePatch.prop2.bar);
-          prop2BarReceived = true;
-          verifyAndCompleteTest();
-        });
-
-        fakeTransport.emit('twinDesiredPropertiesUpdate', fakePatch);
-=======
         fakeTransport.emit('twinDesiredPropertiesUpdate', fakePatch);
       });
     });
@@ -435,7 +256,6 @@
         assert.isTrue(testPolicy.nextRetryTimeout.notCalled); //shouldRetry being false, nextRetryTimeout should not have been called.
         assert.isTrue(fakeTransport.getTwin.calledOnce);
         testCallback();
->>>>>>> e2259b12
       });
     });
   });
