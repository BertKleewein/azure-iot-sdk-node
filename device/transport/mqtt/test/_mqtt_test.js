--- conflicted
+++ resolved
@@ -13,11 +13,7 @@
 var Message = require('azure-iot-common').Message;
 var AuthenticationType = require('azure-iot-common').AuthenticationType;
 var EventEmitter = require('events').EventEmitter;
-<<<<<<< HEAD
-const packageJson = require('../package.json');
-=======
 var getUserAgentString = require('azure-iot-device').getUserAgentString;
->>>>>>> 7ff8a643
 
 describe('Mqtt', function () {
   var fakeConfig, fakeAuthenticationProvider, fakeMqttBase;
@@ -268,11 +264,6 @@
           done();
         });
       });
-<<<<<<< HEAD
-=======
-      fakeMqttBase.emit('connect', { connack: true });
-    });
->>>>>>> 7ff8a643
 
       /*Tests_SRS_NODE_COMMON_MQTT_BASE_16_009: [** If the message has properties, the property keys and values shall be uri-encoded, then serialized and appended at the end of the topic with the following convention: `<key>=<value>&<key2>=<value2>&<key3>=<value3>(...)`.]*/
       /*Tests_SRS_NODE_DEVICE_MQTT_18_038: [ If the outputEvent message has properties, the property keys and values shall be uri-encoded, then serialized and appended at the end of the topic with the following convention: `<key>=<value>&<key2>=<value2>&<key3>=<value3>(...)`. ]*/
@@ -580,7 +571,7 @@
     });
 
 
-<<<<<<< HEAD
+    getUserAgentString(function(userAgentString) {
     [
       /*Tests_SRS_NODE_DEVICE_MQTT_16_016: [If the connection string does not specify a `gatewayHostName` value, the `Mqtt` constructor shall initialize the `uri` property of the `config` object to `mqtts://<host>`.]*/
       {
@@ -615,7 +606,7 @@
         fieldNameToSet: null,
         fieldValueToSet: null,
         fieldNameToCheck: 'username',
-        fieldValueToCheck: 'host.name/deviceId/' + endpoint.versionQueryString().substr(1) + '&DeviceClientType=' + encodeURIComponent('azure-iot-device/' + packageJson.version)
+        fieldValueToCheck: 'host.name/deviceId/' + endpoint.versionQueryString().substr(1) + '&DeviceClientType=' + encodeURIComponent(userAgentString)
       }
     ].forEach(function (testConfig) {
       it('sets the ' + testConfig.fieldNameToCheck + ' to \'' + testConfig.fieldValueToCheck + '\'', function (testCallback) {
@@ -626,48 +617,6 @@
         mqtt.connect(function () {
           assert.strictEqual(fakeMqttBase.connect.firstCall.args[0][testConfig.fieldNameToCheck], testConfig.fieldValueToCheck);
           testCallback();
-=======
-    getUserAgentString(function(userAgentString) {
-      [
-        /*Tests_SRS_NODE_DEVICE_MQTT_16_016: [If the connection string does not specify a `gatewayHostName` value, the `Mqtt` constructor shall initialize the `uri` property of the `config` object to `mqtts://<host>`.]*/
-        {
-          fieldNameToSet: null,
-          fieldValueToSet: null,
-          fieldNameToCheck: 'uri',
-          fieldValueToCheck: 'mqtts://host.name'
-        },
-        /*Tests_SRS_NODE_DEVICE_MQTT_18_053: [ If a `moduleId` is not specified in the connection string, the Mqtt constructor shall initialize the `clientId` property of the `config` object to '<deviceId>'. ]*/
-        {
-          fieldNameToSet: null,
-          fieldValueToSet: null,
-          fieldNameToCheck: 'clientId',
-          fieldValueToCheck: 'deviceId'
-        },
-        /*Tests_SRS_NODE_DEVICE_MQTT_18_054: [ If a `gatewayHostName` is specified in the connection string, the Mqtt constructor shall initialize the `uri` property of the `config` object to `mqtts://<gatewayhostname>`. ]*/
-        {
-          fieldNameToSet: 'gatewayHostName',
-          fieldValueToSet: 'fakeGatewayHost',
-          fieldNameToCheck: 'uri',
-          fieldValueToCheck: 'mqtts://fakeGatewayHost'
-        },
-        /*Tests_SRS_NODE_DEVICE_MQTT_18_055: [ The Mqtt constructor shall initialize the `username` property of the `config` object to '<host>/<clientId>/api-version=<version>&DeviceClientType=<agentString>'. ]*/
-        {
-          fieldNameToSet: null,
-          fieldValueToSet: null,
-          fieldNameToCheck: 'username',
-          fieldValueToCheck: 'host.name/deviceId/' + endpoint.versionQueryString().substr(1) + '&DeviceClientType=' + encodeURIComponent(userAgentString)
-        }
-      ].forEach(function (testConfig) {
-        it('sets the ' + testConfig.fieldNameToCheck + ' to \'' + testConfig.fieldValueToCheck + '\'', function (testCallback) {
-          if (testConfig.fieldNameToSet) {
-            fakeConfig[testConfig.fieldNameToSet] = testConfig.fieldValueToSet;
-          }
-          var mqtt = new Mqtt(fakeAuthenticationProvider, fakeMqttBase);
-          mqtt.connect(function () {
-            assert.strictEqual(fakeMqttBase.connect.firstCall.args[0][testConfig.fieldNameToCheck], testConfig.fieldValueToCheck);
-            testCallback();
-          });
->>>>>>> 7ff8a643
         });
       });
     });
