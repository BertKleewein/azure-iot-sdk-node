--- conflicted
+++ resolved
@@ -1,10 +1,6 @@
 {
   "name": "azure-iot-device-amqp",
-<<<<<<< HEAD
   "version": "1.12.0-preview.2",
-=======
-  "version": "1.11.2",
->>>>>>> f7988fb4
   "description": "AMQP transport for Azure IoT device SDK",
   "author": "Microsoft Corporation",
   "license": "MIT",
@@ -12,15 +8,9 @@
   "typings": "index.d.ts",
   "dependencies": {
     "async": "^2.6.2",
-<<<<<<< HEAD
     "azure-iot-amqp-base": "2.4.0-preview.2",
     "azure-iot-common": "1.12.0-preview.2",
     "azure-iot-device": "1.12.0-preview.2",
-=======
-    "azure-iot-amqp-base": "2.3.2",
-    "azure-iot-common": "1.11.2",
-    "azure-iot-device": "1.12.2",
->>>>>>> f7988fb4
     "debug": "^4.1.1",
     "machina": "^4.0.2",
     "rhea": "^1.0.15",
@@ -31,11 +21,7 @@
     "@types/node": "^9.6.50",
     "chai": "^4.2.0",
     "mocha": "^6.1.4",
-<<<<<<< HEAD
-    "nyc": "^14.1.1",
-=======
     "nyc": "^15.0.0",
->>>>>>> f7988fb4
     "sinon": "^7.4.1",
     "source-map-support": "^0.5.13",
     "tslint": "^5.18.0",
