// Copyright (c) Microsoft. All rights reserved.
// Licensed under the MIT license. See LICENSE file in the project root for full license information.

'use strict';

var EventEmitter = require('events').EventEmitter;
var uuid = require('uuid');
var assert = require('chai').assert;
var sinon = require('sinon');

var AmqpMessage = require('azure-iot-amqp-base').AmqpMessage;
var Message = require('azure-iot-common').Message;
var Amqp = require('../lib/amqp.js').Amqp;
var errors = require('azure-iot-common').errors;
var results = require('azure-iot-common').results;
var AuthenticationType = require('azure-iot-common').AuthenticationType;

describe('Amqp', function () {
  var transport = null;
  var receiver = null;
  var sender = null;
  var fakeBaseClient = null;
  var disconnectHandler = null;
  var fakeTokenAuthenticationProvider = null;
  var fakeX509AuthenticationProvider = null;
  var fakeX509ModuleAuthenticationProvider = null;

  var testMessage = new Message();
  testMessage.transportObj = {};
  var configWithSSLOptions = { host: 'hub.host.name', deviceId: 'deviceId', x509: 'some SSL options' };
  var configWithModule = { host: 'hub.host.name', deviceId: 'deviceId', moduleId: 'moduleId', x509: 'some SSL options' }
  var simpleSas = 'SharedAccessSignature sr=foo&sig=123&se=123';
  var configWithSAS = { host: 'hub.host.name', deviceId: 'deviceId', sharedAccessSignature: simpleSas};
  var configWithGatewayHostName = { gatewayHostName: 'gateway.host', deviceId: 'deviceId', sharedAccessSignature: simpleSas};

  beforeEach(function () {
    sender = new EventEmitter();
    sender.send = sinon.stub().callsArgWith(1, null, new results.MessageEnqueued());
    sender.detach = sinon.stub().callsArg(0);
    sender.forceDetach = sinon.stub();
    sinon.spy(sender, 'on');
    sinon.spy(sender, 'removeListener');

    receiver = new EventEmitter();
    receiver.complete = sinon.stub().callsArgWith(1, new results.MessageCompleted());
    receiver.reject = sinon.stub().callsArgWith(1, new results.MessageRejected());
    receiver.abandon = sinon.stub().callsArgWith(1, new results.MessageAbandoned());
    receiver.detach = sinon.stub().callsArg(0);
    receiver.forceDetach = sinon.stub();
    sinon.spy(receiver, 'on');
    sinon.spy(receiver, 'removeListener');

    fakeBaseClient = {
      connect: sinon.stub().callsArgWith(1, null, new results.Connected()),
      disconnect: sinon.stub().callsArgWith(0, null, new results.Disconnected()),
      initializeCBS: sinon.stub().callsArgWith(0, null),
      putToken: sinon.stub().callsArgWith(2, null),
      getReceiver: sinon.stub().callsArgWith(1, null, receiver),
      attachSenderLink: sinon.stub().callsArgWith(2, null, sender),
      attachReceiverLink: sinon.stub().callsArgWith(2, null, receiver),
      detachSenderLink: sinon.stub().callsArg(1),
      detachReceiverLink: sinon.stub().callsArg(1),
      setDisconnectHandler: sinon.stub().callsFake(function (handler) { disconnectHandler = handler; }),
      send: sinon.stub().callsArgWith(3, null, new results.MessageEnqueued())
    };

    fakeTokenAuthenticationProvider = new EventEmitter();
    fakeTokenAuthenticationProvider.type = AuthenticationType.Token;
    fakeTokenAuthenticationProvider.getDeviceCredentials = sinon.stub().callsArgWith(0, null, configWithSAS);
    fakeTokenAuthenticationProvider.updateSharedAccessSignature = sinon.stub();
    fakeTokenAuthenticationProvider.stop = sinon.stub();
    sinon.spy(fakeTokenAuthenticationProvider, 'on');

    fakeX509AuthenticationProvider = {
      type: AuthenticationType.X509,
      getDeviceCredentials: function (callback) {
        callback(null, configWithSSLOptions);
      },
      setX509Options: sinon.stub()
    };

    fakeX509ModuleAuthenticationProvider = {
      type: AuthenticationType.X509,
      getDeviceCredentials: function (callback) {
        callback(null, configWithModule);
      },
      setX509Options: sinon.stub()
    };


    transport = new Amqp(fakeTokenAuthenticationProvider, fakeBaseClient);
  });

  afterEach(function () {
    transport = null;
    receiver = null;
    sender = null;
    fakeBaseClient = null;
  });

  describe('#constructor', function () {
    /*Codes_SRS_NODE_DEVICE_AMQP_16_056: [If the `authenticationProvider` object passed to the `Amqp` constructor has a `type` property which value is set to `AuthenticationType.Token` the `Amqp` constructor shall subscribe to the `newTokenAvailable` event of the `authenticationProvider` object.]*/
    it('subscribes to the newTokenAvailable event if the AuthenticationProvider has its type property set to AuthenticationType.Token', function () {
      assert.isTrue(fakeTokenAuthenticationProvider.on.calledOnce);
    });

    it('does not subscribe to the newTokenAvailable event if the authenticationProvider is x509', function () {
      fakeX509AuthenticationProvider.on = sinon.stub();
      var amqp = new Amqp(fakeX509AuthenticationProvider, fakeBaseClient);
      void(amqp);
      assert.isTrue(fakeX509AuthenticationProvider.on.notCalled);
    });

    /*Tests_SRS_NODE_DEVICE_AMQP_16_057: [If a `newTokenAvailable` event is emitted by the `authenticationProvider` object passed as an argument to the constructor, a `putToken` operation shall be initiated with the new shared access signature if the amqp connection is already connected.]*/
    it('initiates a putToken when a newTokenAvailable event is received', function (testCallback) {
      var newSas = 'SharedAccessSignature sr=new&sig=456&se=456';
      transport.connect(function () {
        assert.isTrue(fakeBaseClient.putToken.calledOnce);
        fakeTokenAuthenticationProvider.emit('newTokenAvailable', { sharedAccessSignature: newSas });
        assert.isTrue(fakeBaseClient.putToken.calledTwice);
        assert.strictEqual(fakeBaseClient.putToken.secondCall.args[1], newSas);
        testCallback();
      });
    });

    /*Tests_SRS_NODE_DEVICE_AMQP_16_058: [If the `putToken` operation initiated upon receiving a `newTokenAvailable` event fails, a `disconnect` event shall be emitted with the error from the failed `putToken` operation.]*/
    it('emits a disconnect event if the putToken operation initiated from a newTokenAvailable event fails', function (testCallback) {
      var newSas = 'SharedAccessSignature sr=new&sig=456&se=456';
      var fakeError = new Error('fake');
      transport.on('disconnect', function (err) {
        assert.isTrue(fakeBaseClient.putToken.calledOnce);
        assert.strictEqual(err.amqpError, fakeError);
        testCallback();
      });
      transport.connect(function () {
        fakeBaseClient.putToken = sinon.stub().callsArgWith(2, fakeError);
        fakeTokenAuthenticationProvider.emit('newTokenAvailable', { sharedAccessSignature: newSas });
      });
    });
  });

  describe('Direct Methods', function () {
    describe('#sendMethodResponse', function () {
      /*Tests_SRS_NODE_DEVICE_AMQP_16_019: [The `sendMethodResponse` shall throw a `ReferenceError` if the `methodResponse` object is falsy.]*/
      [null, undefined].forEach(function (badResponse) {
        it('throws a ReferenceError if the methodResponse object is \'' + badResponse + '\'', function () {
          assert.throws(function () {
            transport.sendMethodResponse(badResponse, function () {});
          }, ReferenceError);
        });
      });

      it('calls the callback with a NotConnectedError if the device is disconnected', function (testCallback) {
        var fakeMethodResponse = { status: 200, payload: null, requestId: uuid.v4() };
        transport.sendMethodResponse(fakeMethodResponse, function (err) {
          assert.instanceOf(err, errors.NotConnectedError);
          testCallback();
        });
      });

      it('calls the callback with a NotConnectedError if the device is connecting', function (testCallback) {
        var fakeMethodResponse = { status: 200, payload: null, requestId: uuid.v4() };
        fakeBaseClient.connect = sinon.stub();
        transport.connect();
        transport.sendMethodResponse(fakeMethodResponse, function (err) {
          assert.instanceOf(err, errors.NotConnectedError);
          testCallback();
        });
      });

      /*Tests_SRS_NODE_DEVICE_AMQP_16_020: [The `sendMethodResponse` response shall call the `AmqpDeviceMethodClient.sendMethodResponse` method with the arguments that were given to it.]*/
      it('calls the `sendMethodResponse` method on the AmqpDeviceMethodClient object', function (testCallback) {
        var fakeMethodResponse = { status: 200, payload: null, requestId: uuid.v4() };
        var fakeCallback = function () {};
        sinon.spy(transport._deviceMethodClient, 'sendMethodResponse');

        transport.connect(function () {
          transport.sendMethodResponse(fakeMethodResponse, fakeCallback);
          assert.isTrue(transport._deviceMethodClient.sendMethodResponse.calledWith(fakeMethodResponse));
          testCallback();
        });
      });

      it('fails if called disconnecting', function (testCallback) {
        var fakeMethodResponse = { status: 200, payload: null, requestId: uuid.v4() };
        var disconnectCallback;
        fakeBaseClient.disconnect = sinon.stub().callsFake(function (done) {
          disconnectCallback = done;
        });

        transport.connect(function () {
          assert(fakeBaseClient.connect.calledOnce);
          transport.disconnect(function () {});
          transport.sendMethodResponse(fakeMethodResponse, function (err) {
            assert.instanceOf(err, errors.NotConnectedError);
            testCallback();
          });
          disconnectCallback();
        });
      });
    });

    describe('#onDeviceMethod', function () {
      it('registers the callback and connects the transport if already connected and authenticated', function (testCallback) {
        var fakeMethodRequest = {
          requestId: 'foo',
          payload: { key: 'value' },
          methodName: 'fakeMethod'
        };

        transport.connect(function () {
          transport.onDeviceMethod(fakeMethodRequest.methodName, function () {
            testCallback();
          });
          transport._deviceMethodClient.emit('method_' + fakeMethodRequest.methodName, fakeMethodRequest);
        });
      });

      /*Tests_SRS_NODE_DEVICE_AMQP_16_024: [An `errorReceived` event shall be emitted by the `Amqp` object if an error is received on any of the `AmqpDeviceMethodClient` links.]*/
      it('emits an error event when the receiver emits an errorReceived event', function (testCallback) {
        var fakeError = new Error('fake error');
        transport.on('error', function (err) {
          assert.strictEqual(err.innerError, fakeError);
          assert.instanceOf(err, errors.DeviceMethodsDetachedError);
          testCallback();
        });

        transport.connect(function () {
          transport.onDeviceMethod('testMethod', function () {});
          transport._deviceMethodClient.emit('error', fakeError);
        });
      });
    });

    describe('enableMethods', function () {
      /*Tests_SRS_NODE_DEVICE_AMQP_16_038: [The `enableMethods` method shall connect and authenticate the transport if it is disconnected.]*/
      it('connects the transport if it is disconnected', function (testCallback) {
        transport.enableMethods(function () {
          assert(fakeBaseClient.connect.calledOnce);
          assert(fakeBaseClient.initializeCBS.calledOnce);
          assert(fakeBaseClient.putToken.calledOnce);
          assert(fakeBaseClient.attachSenderLink.calledWith(transport._deviceMethodClient._methodEndpoint));
          assert(fakeBaseClient.attachReceiverLink.calledWith(transport._deviceMethodClient._methodEndpoint));
          testCallback();
        });
      });

      /*Tests_SRS_NODE_DEVICE_AMQP_16_038: [The `enableMethods` method shall connect and authenticate the transport if it is disconnected.]*/
      it('calls the callback with an error if the transport fails to connect', function (testCallback) {
        fakeBaseClient.connect = sinon.stub().callsArgWith(1, new Error('fake error'));
        transport.enableMethods(function (err) {
          assert(fakeBaseClient.connect.calledOnce);
          assert.instanceOf(err, Error);
          testCallback();
        });
      });

      /*Tests_SRS_NODE_DEVICE_AMQP_16_038: [The `enableMethods` method shall connect and authenticate the transport if it is disconnected.]*/
      it('calls the callback with an error if the transport fails to initialize the CBS links', function (testCallback) {
        fakeBaseClient.initializeCBS = sinon.stub().callsArgWith(0, new Error('fake error'));
        transport.enableMethods(function (err) {
          assert(fakeBaseClient.connect.calledOnce);
          assert(fakeBaseClient.initializeCBS.calledOnce);
          assert.instanceOf(err, Error);
          testCallback();
        });
      });

      /*Tests_SRS_NODE_DEVICE_AMQP_16_038: [The `enableMethods` method shall connect and authenticate the transport if it is disconnected.]*/
      it('calls the callback with an error if the transport fails to make a new putToken request on the CBS links', function (testCallback) {
        fakeBaseClient.putToken = sinon.stub().callsArgWith(2, new Error('fake error'));
        transport.enableMethods(function (err) {
          assert(fakeBaseClient.connect.calledOnce);
          assert(fakeBaseClient.initializeCBS.calledOnce);
          assert(fakeBaseClient.putToken.calledOnce);
          assert.instanceOf(err, Error);
          testCallback();
        });
      });

      /*Tests_SRS_NODE_DEVICE_AMQP_16_039: [The `enableMethods` method shall attach the method links and call its `callback` once these are successfully attached.]*/
      it('attaches the method links', function (testCallback) {
        transport.connect(function () {
          assert(fakeBaseClient.attachReceiverLink.notCalled);
          transport.enableMethods(function () {
            assert(fakeBaseClient.attachSenderLink.calledWith(transport._deviceMethodClient._methodEndpoint));
            assert(fakeBaseClient.attachReceiverLink.calledWith(transport._deviceMethodClient._methodEndpoint));
            testCallback();
          });
        });
      });

      /*Tests_SRS_NODE_DEVICE_AMQP_16_040: [The `enableMethods` method shall call its `callback` with an `Error` if the transport fails to connect, authenticate or attach method links.]*/
      it('calls its callback with an Error if attaching the method links fails', function (testCallback) {
        var fakeError = new Error('fake failed to attach');
        transport._deviceMethodClient.attach = sinon.stub().callsArgWith(0, fakeError);
        transport.connect(function () {
          assert(fakeBaseClient.attachReceiverLink.notCalled);
          transport.enableMethods(function (err) {
            assert.isTrue(transport._deviceMethodClient.attach.calledOnce);
            assert.strictEqual(err, fakeError);
            testCallback();
          });
        });
      });

      /*Tests_SRS_NODE_DEVICE_AMQP_16_041: [Any `error` event received on any of the links used for device methods shall trigger the emission of an `error` event by the transport, with an argument that is a `MethodsDetachedError` object with the `innerError` property set to that error.]*/
      it('emits a DeviceMethodsDetachedError with an innerError property if the link fails after being established correctly', function (testCallback) {
        var fakeError = new Error('fake twin receiver link error');
        transport.on('error', function (err) {
          assert.instanceOf(err, errors.DeviceMethodsDetachedError);
          assert.strictEqual(err.innerError, fakeError);
          testCallback();
        });

        transport.connect(function () {
          assert(fakeBaseClient.attachReceiverLink.notCalled);
          transport.enableMethods(function () {
            assert(fakeBaseClient.attachReceiverLink.calledWith(transport._deviceMethodClient._methodEndpoint));
            receiver.emit('error', fakeError);
          });
        });
      });
    });

    describe('disableMethods', function () {
      /*Tests_SRS_NODE_DEVICE_AMQP_16_044: [The `disableMethods` method shall call its `callback` immediately if the transport is already disconnected.]*/
      it('calls the callback immediately if the transport is disconnected', function (testCallback) {
        transport.disableMethods(function (err) {
          assert.isNotOk(err);
          assert(receiver.detach.notCalled);
          testCallback();
        });
      });

      /*Tests_SRS_NODE_DEVICE_AMQP_16_042: [The `disableMethods` method shall call `detach` on the device method links and call its callback when these are successfully detached.]*/
      it('detaches the methods links', function (testCallback) {
        transport._deviceMethodClient.detach = sinon.stub().callsArg(0);
        transport.connect(function () {
          assert(fakeBaseClient.attachReceiverLink.notCalled);
          transport.enableMethods(function () {
            assert(fakeBaseClient.attachSenderLink.calledWith(transport._deviceMethodClient._methodEndpoint));
            assert(fakeBaseClient.attachReceiverLink.calledWith(transport._deviceMethodClient._methodEndpoint));
            transport.disableMethods(function () {
              assert(transport._deviceMethodClient.detach.calledOnce);
              testCallback();
            });
          });
        });
      });

      /*Tests_SRS_NODE_DEVICE_AMQP_16_043: [The `disableMethods` method shall call its `callback` with an `Error` if it fails to detach the device method links.]*/
      it('calls its callback with an Error if an error happens while detaching the methods links', function (testCallback) {
        transport._deviceMethodClient.detach = sinon.stub().callsArgWith(0, new Error('fake detach error'));
        transport.connect(function () {
          assert(fakeBaseClient.attachReceiverLink.notCalled);
          transport.enableMethods(function () {
            assert(fakeBaseClient.attachSenderLink.calledWith(transport._deviceMethodClient._methodEndpoint));
            assert(fakeBaseClient.attachReceiverLink.calledWith(transport._deviceMethodClient._methodEndpoint));
            transport.disableMethods(function (err) {
              assert(transport._deviceMethodClient.detach.calledOnce);
              assert.instanceOf(err, Error);
              testCallback();
            });
          });
        });
      });
    });
  });

  describe('Connectivity', function () {
    describe('#connect', function () {
      /*Tests_SRS_NODE_DEVICE_AMQP_16_054: [The `connect` method shall get the current credentials by calling `getDeviceCredentials` on the `AuthenticationProvider` object passed to the constructor as an argument.]*/
      it('calls getCredentials on the AuthenticationProvider', function (testCallback) {
        transport.connect(function () {
          assert.isTrue(fakeTokenAuthenticationProvider.getDeviceCredentials.called);
          testCallback();
        });
      });

      /*Tests_SRS_NODE_DEVICE_AMQP_16_055: [The `connect` method shall call its callback with an error if the callback passed to the `getDeviceCredentials` method is called with an error.]*/
      it('calls getCredentials on the AuthenticationProvider', function (testCallback) {
        var fakeError = new Error('fake');
        fakeTokenAuthenticationProvider.getDeviceCredentials = sinon.stub().callsArgWith(0, fakeError);
        transport.connect(function (err) {
          assert.isTrue(fakeTokenAuthenticationProvider.getDeviceCredentials.calledOnce);
          assert.strictEqual(err.amqpError, fakeError);
          testCallback();
        });
      });

      /*Tests_SRS_NODE_DEVICE_AMQP_13_002: [ The connect method shall set the CA cert on the options object when calling the underlying connection object's connect method if it was supplied. ]*/
      it('sets CA cert if provided', function (testCallback) {
        transport.setOptions({ ca: 'ca cert' });
        transport.connect(function (err) {
          assert.isNotOk(err);
          assert(fakeBaseClient.connect.called);
          assert.strictEqual(fakeBaseClient.connect.firstCall.args[0].sslOptions.ca, 'ca cert');
<<<<<<< HEAD
=======
          testCallback();
        });
      });

      /*Tests_SRS_NODE_DEVICE_AMQP_06_012: [The `connect` method shall first test if the `ca` property is the name of an already existent file.  If so, it will attempt to read that file as a pem into a string value and pass the string to config object `ca` property.  Otherwise, it is assumed to be a pem string.] */
      it('sets CA cert with contents of file if provided', function (testCallback) {
        transport.setOptions({ ca: '.\\device\\transport\\amqp\\test\\_fake_pem.pem' });
        transport.connect(function (err) {
          assert.isNotOk(err);
          assert(fakeBaseClient.connect.called);
          assert.strictEqual(fakeBaseClient.connect.firstCall.args[0].sslOptions.ca, 'ca cert');
>>>>>>> 49575374
          testCallback();
        });
      });

      it('sets gateway host name if provided', function (testCallback) {
        fakeTokenAuthenticationProvider.getDeviceCredentials = sinon.stub().callsArgWith(0, null, configWithGatewayHostName);
        transport.connect(function (err) {
          assert.isNotOk(err);
          assert(fakeBaseClient.connect.called);
          assert.strictEqual(fakeBaseClient.connect.firstCall.args[0].uri, 'amqps://' + configWithGatewayHostName.gatewayHostName);
          testCallback();
        });
      });

      /*Tests_SRS_NODE_DEVICE_AMQP_16_008: [The `done` callback method passed in argument shall be called if the connection is established]*/
      it('calls done if connection established using SSL', function () {
        fakeBaseClient.connect = sinon.stub().callsArgWith(1,null);
        transport.connect(function(err) {
          assert.isNotOk(err);
        });
      });

      /*Tests_SRS_NODE_DEVICE_AMQP_16_009: [The `done` callback method passed in argument shall be called with an error object if the connection fails]*/
      it('calls done with an error if connection failed', function () {
        fakeBaseClient.connect = sinon.stub().callsArgWith(1,new errors.UnauthorizedError('cryptic'));
        transport.connect(function(err) {
          assert.isOk(err);
        });
      });

      /*Tests_SRS_NODE_DEVICE_AMQP_06_005: [If x509 authentication is NOT being utilized then `initializeCBS` shall be invoked.]*/
      /*Tests_SRS_NODE_DEVICE_AMQP_06_008: [If `initializeCBS` is not successful then the client will remain disconnected and the callback will be called with an error per SRS_NODE_DEVICE_AMQP_16_009.]*/
      it('Invokes initializeCBS if NOT using x509 - initialize fails and disconnects', function () {
        var testError = new errors.NotConnectedError('fake error');
        fakeBaseClient.initializeCBS = sinon.stub().callsArgWith(0, testError);
        transport.connect(function(err) {
          assert.instanceOf(err, Error);
        });
      });

      /*Tests_SRS_NODE_DEVICE_AMQP_06_006: [If `initializeCBS` is successful, `putToken` shall be invoked If `initializeCBS` is successful, `putToken` shall be invoked with the first parameter audience, created from the sr of the sas signature, the next parameter of the actual sas, and a callback.]*/
      /*Tests_SRS_NODE_DEVICE_AMQP_06_009: [If `putToken` is not successful then the client will remain disconnected and the callback will be called with an error per SRS_NODE_DEVICE_AMQP_16_009.]*/
      it('Invokes putToken - putToken fails and disconnects', function () {
        var testError = new errors.NotConnectedError('fake error');
        fakeBaseClient.putToken = sinon.stub().callsArgWith(2, testError);
        transport.connect(function(err) {
          assert.instanceOf(err, Error);
        });
      });

      /*Tests_SRS_NODE_DEVICE_AMQP_16_008: [The `done` callback method passed in argument shall be called if the connection is established]*/
      it('Connect calls done when using sas', function () {
        transport.connect(function (err, result) {
          assert.isNotOk(err);
          assert.instanceOf(result, results.Connected);
        });
      });

      it('calls the callback immediately if already connected and authenticated', function (testCallback) {
        transport.connect(function (err, result) {
          assert.instanceOf(result, results.Connected);
          assert(fakeBaseClient.connect.calledOnce);
          transport.connect(function (err, result) {
            assert.instanceOf(result, results.Connected);
            // shouldn't have been called twice.
            assert(fakeBaseClient.connect.calledOnce);
            testCallback();
          });
        });
      });

      it('defers the call if already connecting', function (testCallback) {
        var connectErr = new Error('cannot connect');
        var connectCallback;
        fakeBaseClient.connect = sinon.stub().callsFake(function (config, done) {
          connectCallback = done;
        });

        transport.connect(function (err) {
          assert.strictEqual(err.amqpError, connectErr);
          fakeBaseClient.connect = sinon.stub().callsArgWith(1, null, new results.Connected());
        });

        // now blocked in "connecting" state
        transport.connect(function (err, result) {
          assert.instanceOf(result, results.Connected);
          assert(fakeBaseClient.connect.calledOnce, 'the second stub for connect has not been called');
          testCallback();
        });

        connectCallback(connectErr);
      });

      it('defers the call if already connected and authenticating', function (testCallback) {
        var authCallback;
        fakeBaseClient.initializeCBS = sinon.stub().callsFake(function (done) {
          authCallback = done;
        });

        transport.connect(function () {
          fakeBaseClient.initializeCBS = sinon.stub().callsArgWith(0, null);
        });

        // now blocked in "authenticating" state
        transport.connect(function (err, result) {
          assert.instanceOf(result, results.Connected);
          assert(fakeBaseClient.connect.calledOnce, 'the second stub for connect has not been called');
          testCallback();
        });

        authCallback();
      });

      it('defers the call if disconnecting', function (testCallback) {
        var disconnectCallback;
        fakeBaseClient.disconnect = sinon.stub().callsFake(function (done) {
          disconnectCallback = done;
        });

        transport.connect(function () {
          assert(fakeBaseClient.connect.calledOnce);
          transport.disconnect(function (done) {
            disconnectCallback = done;
          });

          // now blocked in "connecting" state
          transport.connect(function (err, result) {
            assert.instanceOf(result, results.Connected);
            assert(fakeBaseClient.connect.calledTwice);
            testCallback();
          });

          disconnectCallback();
        });
      });
    });

    describe('#disconnect', function () {
      describe('if disconnected already:', function () {
        /*Tests_SRS_NODE_DEVICE_AMQP_16_010: [The `done` callback method passed in argument shall be called when disconnected.]*/
        it('calls the callback immediately if a callback is specified', function (testCallback) {
          transport.disconnect(function (err, result) {
            assert.isNull(err);
            assert.instanceOf(result, results.Disconnected);
            testCallback();
          });
        });

        it('does not crash if no callback is specified', function () {
          assert.doesNotThrow(function () {
            transport.disconnect();
          });
        });
      });

      describe('if called while connecting:', function () {
        it('is deferred until connecting fails', function (testCallback) {
          var connectErr = new Error('cannot connect');
          var connectCallback;
          fakeBaseClient.connect = sinon.stub().callsFake(function (config, done) {
            // will block in "connecting" state since the callback isn't called.
            // calling connectCallback will unblock it.
            connectCallback = done;
          });

          transport.connect(function (err) {
            assert.strictEqual(err.amqpError, connectErr);
            fakeBaseClient.connect = sinon.stub().callsArgWith(1, null, new results.Connected());
          });

          transport.disconnect(function (err, result) {
            assert.instanceOf(result, results.Disconnected);
            assert(fakeBaseClient.connect.calledOnce);
            assert(fakeBaseClient.disconnect.calledOnce);
            testCallback();
          });

          connectCallback(connectErr);
        });

        it('is deferred until connecting succeeds', function (testCallback) {
          var connectCallback;
          fakeBaseClient.connect = sinon.stub().callsFake(function (config, done) {
            connectCallback = done;
          });

          transport.connect(function (err, result) {
            assert.isNull(err);
            assert.instanceOf(result, results.Connected);
            fakeBaseClient.connect = sinon.stub().callsArgWith(1, null, new results.Connected());
          });

          // now blocked in "connecting" state
          transport.disconnect(function (err, result) {
            assert.isNull(err);
            assert.instanceOf(result, results.Disconnected);
            assert(fakeBaseClient.connect.calledOnce);
            assert(fakeBaseClient.disconnect.calledOnce);
            testCallback();
          });

          connectCallback(null, new results.Connected());
        });
      });

      describe('if called while connected:', function () {
        /*Tests_SRS_NODE_DEVICE_AMQP_16_022: [The `disconnect` method shall detach all attached links.]*/
        it('detaches the C2D link if it is attached', function (testCallback) {
          transport.connect(function () {
            transport.on('message', function () {});
            transport.enableC2D(function () {
              transport.disconnect(function () {
                assert.isTrue(receiver.removeListener.calledWith('message'));
                assert.isTrue(receiver.removeListener.calledWith('error'));
                assert.isTrue(receiver.detach.calledOnce);
                testCallback();
              });
            });
          });
        });

        /*Tests_SRS_NODE_DEVICE_AMQP_16_022: [The `disconnect` method shall detach all attached links.]*/
        it('detaches the D2C link if it is attached', function (testCallback) {
          transport.connect(function () {
            transport.sendEvent(new Message('foo'), function () {
              transport.disconnect(function () {
                assert.isTrue(sender.removeListener.calledWith('error'));
                assert.isTrue(sender.detach.calledOnce);
                testCallback();
              });
            });
          });
        });

        /*Tests_SRS_NODE_DEVICE_AMQP_16_011: [The `done` callback method passed in argument shall be called with an error object if disconnecting fails.]*/
        it('forwards the detach error of the D2C link', function (testCallback) {
          var fakeError = new Error('fake detach failure');
          sender.detach = sinon.stub().callsArgWith(0, fakeError);
          transport.connect(function () {
            transport.sendEvent(new Message('foo'), function () {
              transport.disconnect(function (err) {
                assert.isTrue(sender.removeListener.calledWith('error'));
                assert.isTrue(sender.detach.calledOnce);
                assert.strictEqual(err.amqpError, fakeError);
                testCallback();
              });
            });
          });

        });

        it('disconnects the Twin client', function (testCallback) {
          sinon.spy(transport._twinClient, 'detach');
          transport.connect(function () {
            transport.disconnect(function () {
              assert.isTrue(transport._twinClient.detach.calledOnce);
              testCallback();
            });
          });
        });

        it('calls the disconnect callback with an error if the Twin client encounters an error while detaching', function (testCallback) {
          var fakeError = new Error('fake');
          sinon.stub(transport._twinClient, 'detach').callsFake(function(callback) { callback(fakeError); });
          transport.connect(function () {
            transport.disconnect(function (err) {
              assert.isTrue(transport._twinClient.detach.calledOnce);
              assert.instanceOf(err, Error);
              assert.strictEqual(err.amqpError, fakeError);
              testCallback();
            });
          });
        });

        it('disconnects the AMQP transport', function (testCallback) {
          transport.connect(function () {
            transport.disconnect(function (err, result) {
              assert.instanceOf(result, results.Disconnected);
              assert(fakeBaseClient.connect.calledOnce);
              assert(fakeBaseClient.disconnect.calledOnce);
              testCallback();
            });
          });
        });

        /*Tests_SRS_NODE_DEVICE_AMQP_16_011: [The `done` callback method passed in argument shall be called with an error object if disconnecting fails.]*/
        it('calls the callback with an error if disconnecting the transport generates an error', function (testCallback) {
          var fakeError = new Error('fake');
          fakeBaseClient.disconnect = sinon.stub().callsArgWith(0, fakeError);
          transport.connect(function () {
            transport.disconnect(function (err) {
              assert.strictEqual(err.amqpError, fakeError);
              testCallback();
            });
          });
        });
      });

      describe('if called while disconnecting already:', function () {
        it('defers until the previous call to disconnect is done', function (testCallback) {
          var disconnectCallback;
          fakeBaseClient.disconnect = sinon.stub().callsFake(function (callback) {
            disconnectCallback = callback;
          });

          transport.connect(function () {
            transport.disconnect(function (err, result) {
              assert.instanceOf(result, results.Disconnected);
              assert(fakeBaseClient.connect.calledOnce);
              assert(fakeBaseClient.disconnect.calledOnce);
            });
            transport.disconnect(function () {
              assert(fakeBaseClient.disconnect.calledOnce);
              testCallback();
            });
            disconnectCallback(null, new results.Disconnected());
          });
        });
      });

      /*Tests_SRS_NODE_DEVICE_AMQP_16_083: [When the `amqp` client is disconnected and if token-based authentication is used the `stop` method of the `AuthenticationProvider` shall be called.]*/
      it('calls stop on the authentication provider if using token authentication', function (testCallback) {
        transport.connect(function () {});
        transport.disconnect(function () {
          assert.isTrue(fakeTokenAuthenticationProvider.stop.calledTwice); // once when instantiated, once when disconnected
          testCallback();
        });
      });
    });

    describe('#updateSharedAccessSignature', function () {
      /*Tests_SRS_NODE_DEVICE_AMQP_16_015: [The `updateSharedAccessSignature` method shall save the new shared access signature given as a parameter to its configuration.]*/
      /*Tests_SRS_NODE_DEVICE_AMQP_06_011: [The `updateSharedAccessSignature` method shall call the `done` callback with a null error object and a SharedAccessSignatureUpdated object as a result, indicating the client does NOT need to reestablish the transport connection.]*/
      /*Tests_SRS_NODE_DEVICE_AMQP_06_010: [If the AMQP connection is established, the `updateSharedAccessSignature` method shall call the amqp transport `putToken` method with the first parameter `audience`, created from the `sr` of the shared access signature, the actual shared access signature, and a callback.]*/
      it('saves sharedAccessSignature and trigger a putToken operation that succeeds and does not require reconnecting', function (testCallback) {
        transport.connect(function () {
          transport.updateSharedAccessSignature(simpleSas, function (err, result) {
            assert.isTrue(fakeTokenAuthenticationProvider.updateSharedAccessSignature.calledWith(simpleSas));
            assert.isNotOk(err);
            assert.isFalse(result.needToReconnect);
            testCallback();
          });
        });
      });

      it('calls the callback with an error if the putToken operation fails while connected', function (testCallback) {
        var testError = new Error('fake error');
        var firstPutTokenSucceeded = false;
        fakeBaseClient.putToken = sinon.stub().callsFake(function (token, audience, callback) {
          if (!firstPutTokenSucceeded) {
            firstPutTokenSucceeded = true;
            callback();
          } else {
            callback(testError);
          }
        });

        transport.connect(function () {
          transport.updateSharedAccessSignature(simpleSas, function (err) {
            assert.instanceOf(err, Error);
            assert.strictEqual(err.amqpError, testError);
            testCallback();
          });
        });
      });

      it('updates the shared access signature but results in a single putToken if called while connecting but not authenticated yet', function (testCallback) {
        var connectCallback;
        fakeBaseClient.connect = sinon.stub().callsFake(function (config, callback) {
          connectCallback = callback;
        });
        transport.connect(function () {
          assert(fakeBaseClient.initializeCBS.calledOnce);
          assert(fakeBaseClient.putToken.calledOnce);
          testCallback();
        });
        // now blocked in "connecting" state

        transport.updateSharedAccessSignature(simpleSas, function (err, result) {
          assert.isTrue(fakeTokenAuthenticationProvider.updateSharedAccessSignature.calledWith(simpleSas));
          assert.isNotOk(err);
          assert.isFalse(result.needToReconnect);
        });

        connectCallback(null, new results.Connected());
      });

      it('updates the shared access signature but results in a second putToken if called while authenticating', function (testCallback) {
        var authCallback;
        fakeBaseClient.putToken = sinon.stub().callsFake(function (token, audience, callback) {
          authCallback = callback;
        });
        transport.connect(function () {
          assert(fakeBaseClient.initializeCBS.calledOnce);
          assert(fakeBaseClient.putToken.calledOnce);
          fakeBaseClient.putToken = sinon.stub().callsArgWith(2, null);
        });
        // now blocked in "authenticating" state

        transport.updateSharedAccessSignature(simpleSas, function (err, result) {
          assert.isTrue(fakeTokenAuthenticationProvider.updateSharedAccessSignature.calledWith(simpleSas));
          assert.isNotOk(err);
          assert.isFalse(result.needToReconnect);
          assert(fakeBaseClient.putToken.calledOnce);
          testCallback();
        });

        authCallback(null, new results.Connected());
      });

      it('updates the shared access signature but does not try to connect if called while disconnecting', function (testCallback) {
        var disconnectCallback;
        fakeBaseClient.disconnect = sinon.stub().callsFake(function (done) {
          disconnectCallback = done;
        });

        transport.connect(function () {
          assert(fakeBaseClient.connect.calledOnce);
          transport.disconnect(function () {});
          transport.updateSharedAccessSignature(simpleSas, function (err, result) {
            assert.isTrue(fakeTokenAuthenticationProvider.updateSharedAccessSignature.calledWith(simpleSas));
            assert.isNotOk(err);
            assert.isFalse(result.needToReconnect);
            assert(fakeBaseClient.connect.calledOnce);
            testCallback();
          });
          disconnectCallback();
        });
      });

      it('updates the shared access signature but does not try to connect if called while disconnected', function (testCallback) {
        transport.updateSharedAccessSignature(simpleSas, function (err, result) {
          assert.isTrue(fakeTokenAuthenticationProvider.updateSharedAccessSignature.calledWith(simpleSas));
          assert.isNotOk(err);
          assert.isFalse(result.needToReconnect);
          assert.isTrue(fakeBaseClient.initializeCBS.notCalled);
          assert.isTrue(fakeBaseClient.putToken.notCalled);
          testCallback();
        });
      });
    });

    describe('#setOptions', function () {
      /*Tests_SRS_NODE_DEVICE_AMQP_06_001: [The `setOptions` method shall throw a ReferenceError if the `options` parameter has not been supplied.]*/
      [undefined, null, ''].forEach(function (badOptions){
        it('throws if options is \'' + badOptions +'\'', function () {
          assert.throws(function () {
            transport.setOptions(badOptions);
          }, ReferenceError, '');
        });
      });

      /*Tests_SRS_NODE_DEVICE_AMQP_06_002: [If `done` has been specified the `setOptions` method shall call the `done` callback with no arguments when successful.]*/
      it('calls the done callback with no arguments', function (done) {
        var x509transport = new Amqp(fakeX509AuthenticationProvider, fakeBaseClient);
        x509transport.setOptions({cert: 'cert', key: 'key' }, done);
      });

      /*Tests_SRS_NODE_DEVICE_AMQP_06_003: [`setOptions` should not throw if `done` has not been specified.]*/
      it('does not throw if `done` is not specified', function () {
        assert.doesNotThrow(function () {
        var x509transport = new Amqp(fakeX509AuthenticationProvider, fakeBaseClient);
        x509transport.setOptions({});
        });
      });

      /*Tests_SRS_NODE_DEVICE_AMQP_16_053: [The `setOptions` method shall throw an `InvalidOperationError` if the method is called while using token-based authentication.]*/
      it('throws an InvalidOperationError if called on an transport using token-based authentication', function () {
        assert.throws(function () {
          transport.setOptions({ cert: 'cert' });
        }, errors.InvalidOperationError);
      });

      /*Tests_SRS_NODE_DEVICE_AMQP_13_001: [ The setOptions method shall save the options passed in. ]*/
      it('saves options', function () {
        transport.setOptions({ ca: 'ca cert' });
        assert.strictEqual(transport._options.ca, 'ca cert');
      });
    });

    describe('on(\'disconnect\')', function () {
      /*Tests_SRS_NODE_DEVICE_AMQP_16_080: [if the handler specified in the `setDisconnectHandler` call is called while the `Amqp` object is disconnected, the call shall be ignored.]*/
      it('ignores the event if already disconnected', function () {
        transport.on('error', function () {
          assert.fail();
        });

        disconnectHandler(new Error());
      });

      /*Tests_SRS_NODE_DEVICE_AMQP_16_081: [if the handler specified in the `setDisconnectHandler` call is called while the `Amqp` object is connecting or authenticating, the connection shall be stopped and an `disconnect` event shall be emitted with the error translated to a transport-agnostic error.]*/
      it('emits a disconnect event if called while connecting', function (testCallback) {
        var fakeError = new Error('disconnected');
        fakeBaseClient.connect = sinon.stub();

        transport.on('disconnect', function (err) {
          assert.strictEqual(err.amqpError, fakeError);
          assert(fakeBaseClient.connect.calledOnce);
          assert(fakeBaseClient.disconnect.calledOnce);
          testCallback();
        });
        transport.connect(function () {});

        disconnectHandler(fakeError);
      });

      /*Tests_SRS_NODE_DEVICE_AMQP_16_081: [if the handler specified in the `setDisconnectHandler` call is called while the `Amqp` object is connecting or authenticating, the connection shall be stopped and an `disconnect` event shall be emitted with the error translated to a transport-agnostic error.]*/
      it('emits an error event if called while authenticating', function (testCallback) {
        var fakeError = new Error('disconnected');
        fakeBaseClient.putToken = sinon.stub();

        transport.on('disconnect', function (err) {
          assert.strictEqual(err.amqpError, fakeError);
          assert(fakeBaseClient.connect.calledOnce);
          assert(fakeBaseClient.disconnect.calledOnce);
          testCallback();
        });
        transport.connect(function () {});

        disconnectHandler(fakeError);
      });

      /*Tests_SRS_NODE_DEVICE_AMQP_16_082: [if the handler specified in the `setDisconnectHandler` call is called while the `Amqp` object is connected, the connection shall be disconnected and an `disconnect` event shall be emitted with the error translated to a transport-agnostic error.]*/
      it('emits an error event if called while connected and authenticated', function (testCallback) {
        var fakeError = new Error('disconnected');
        transport.on('disconnect', function (err) {
          assert.strictEqual(err.amqpError, fakeError);
          assert(fakeBaseClient.connect.calledOnce);
          assert(fakeBaseClient.disconnect.calledOnce);
          testCallback();
        });

        transport.connect(function () {});

        disconnectHandler(fakeError);
      });
    });
  });



  [{
    functionUnderTest: 'sendEvent',
    invokeFunction: function(msg, callback) { transport.sendEvent(msg, callback); },
    expectedOutputName: null
  },
  {
    functionUnderTest: 'sendOutputEvent',
    invokeFunction: function(msg, callback) { transport.sendOutputEvent('_fake_output', msg, callback); },
    expectedOutputName: '_fake_output'
  }].forEach(function(testConfig) {
    describe('#' + testConfig.functionUnderTest, function () {
      /*Tests_SRS_NODE_DEVICE_AMQP_16_024: [The `sendEvent` method shall connect and authenticate the transport if necessary.]*/
      /*Tests_SRS_NODE_DEVICE_AMQP_18_005: [The `sendOutputEvent` method shall connect and authenticate the transport if necessary.]*/
      it('automatically connects the transport if necessary', function (testCallback) {
        testConfig.invokeFunction(new Message('test'), function () {
          assert(fakeBaseClient.connect.calledOnce);
          testCallback();
        });
      });

      /*Tests_SRS_NODE_DEVICE_AMQP_18_009: [If `sendOutputEvent` encounters an error before it can send the request, it shall invoke the `done` callback function and pass the standard JavaScript Error object with a text description of the error (err.message).]*/
      it('forwards the error if connecting fails while trying to send a message', function (testCallback) {
        var fakeError = new Error('failed to connect');
        fakeBaseClient.connect = sinon.stub().callsArgWith(1, fakeError);

        testConfig.invokeFunction(new Message('test'), function (err) {
          assert(fakeBaseClient.connect.calledOnce);
          assert.strictEqual(err.amqpError, fakeError);
          testCallback();
        });
      });

      it('sends the message even if called while the transport is connecting', function (testCallback) {
        var connectCallback;
        fakeBaseClient.connect = sinon.stub().callsFake(function (config, done) {
          // this will block in the 'connecting' state since the callback is not called.
          // calling connectCallback will unblock.
          connectCallback = done;
        });

        transport.connect(function () {});

        testConfig.invokeFunction(new Message('test'), function () {
          assert(fakeBaseClient.connect.calledOnce);
          testCallback();
        });

        connectCallback(null, new results.Connected());
      });

      it('sends the message even if called while the transport is authenticating', function (testCallback) {
        var authCallback;
        fakeBaseClient.putToken = sinon.stub().callsFake(function (audience, token, done) {
          // this will block in the 'authenticating' state since the callback is not called.
          // calling authCallback will unblock.
          authCallback = done;
        });

        transport.connect(function () {});

        testConfig.invokeFunction(new Message('test'), function () {
          assert(fakeBaseClient.connect.calledOnce);
          testCallback();
        });

        authCallback(null, new results.Connected());
      });

      /*Tests_SRS_NODE_DEVICE_AMQP_16_025: [The `sendEvent` method shall create and attach the d2c link if necessary.]*/
      /*Tests_SRS_NODE_DEVICE_AMQP_18_006: [The `sendOutputEvent` method shall create and attach the d2c link if necessary.]*/
      it('attaches the messaging link on first send, then reuses it', function (testCallback) {
        testConfig.invokeFunction(new Message('test'), function () {
          assert(fakeBaseClient.attachSenderLink.calledOnce);
          assert(sender.on.calledOnce);
          testConfig.invokeFunction(new Message('test2'), function () {
            assert(fakeBaseClient.attachSenderLink.calledOnce);
            assert(sender.send.calledTwice);
            testCallback();
          });
        });
      });

      // This is being skipped because the error is not forwarded.
      // Since we can reattach the link every time we send and surface the error at that time, I'm not sure it's useful to surface this to the client. it's just a transport-level thing at that point.
      // If something is really bad and unrecoverable the failure will happen on the next sendEvent.
      it.skip('forwards errors from the D2C link', function (testCallback) {
        var fakeError = new Error('fake');
        transport.on('errorReceived', function (err) {
          assert.strictEqual(err, fakeError);
          testCallback();
        });

        testConfig.invokeFunction(new Message('test'), function () {
          sender.emit('error', fakeError);
        });
      });

      it('tries to reconnect to send the message if the transport is disconnecting', function (testCallback) {
        var disconnectCallback;
        fakeBaseClient.disconnect = sinon.stub().callsFake(function (done) {
          disconnectCallback = done;
        });

        transport.connect(function () {
          assert(fakeBaseClient.connect.calledOnce);
          transport.disconnect(function () {});
          testConfig.invokeFunction(new Message('test'), function () {
            assert(fakeBaseClient.connect.calledTwice);
            testCallback();
          });

          disconnectCallback(null, new results.Connected());
        });
      });

      it('calls the callback with an error if attaching the link fails', function (testCallback) {
        var fakeError = new Error('fake');
        fakeBaseClient.attachSenderLink = sinon.stub().callsArgWith(2, fakeError);
        testConfig.invokeFunction(new Message('test'), function (err) {
          assert.strictEqual(err.amqpError, fakeError);
          testCallback();
        });
      });

      it('calls the callback with an error if sending the message fails', function (testCallback) {
        var fakeError = new Error('fake');
        sender.send = sinon.stub().callsArgWith(1, fakeError);
        testConfig.invokeFunction(new Message('test'), function (err) {
          assert.strictEqual(err.amqpError, fakeError);
          testCallback();
        });
      });

      it('registers an error event handler on the d2c link', function (testCallback) {
        testConfig.invokeFunction(new Message('test'), function () {
          assert.isTrue(sender.on.calledWith('error'));
          assert.doesNotThrow(function () {
            sender.emit('error', new Error());
          });
          testCallback();
        });
      });


      /*Tests_SRS_NODE_DEVICE_AMQP_16_002: [The `sendEvent` method shall construct an AMQP request using the message passed in argument as the body of the message.]*/
      /*Tests_SRS_NODE_DEVICE_AMQP_16_003: [The `sendEvent` method shall call the `done` callback with a null error object and a MessageEnqueued result object when the message has been successfully sent.]*/
      /*Tests_SRS_NODE_DEVICE_AMQP_18_007: [The `sendOutputEvent` method shall construct an AMQP request using the message passed in argument as the body of the message.]*/
      /*Tests_SRS_NODE_DEVICE_AMQP_18_012: [The `sendOutputEvent` method  shall set the application property "iothub-outputname" on the message to the `outputName`.]*/
      /*Tests_SRS_NODE_DEVICE_AMQP_18_008: [The `sendOutputEvent` method shall call the `done` callback with a null error object and a MessageEnqueued result object when the message has been successfully sent.]*/
      it('constructs a request correctly and succeeds correctly', function (testCallback) {
        testConfig.invokeFunction(new Message('test'), function (err, result) {
          var sentMsg = sender.send.firstCall.args[0];
          assert.instanceOf(sentMsg, AmqpMessage);
          assert.instanceOf(result, results.MessageEnqueued);
          assert.strictEqual(sentMsg.body.content.toString(), 'test');
          if (testConfig.expectedOutputName) {
            assert.strictEqual(sentMsg.application_properties['iothub-outputname'], testConfig.expectedOutputName);
          }
          testCallback(err);
        });
      });
    });
  });

  describe('C2D', function () {
    describe('#complete', function () {
      /*Tests_SRS_NODE_DEVICE_AMQP_16_013: [The ‘complete’ method shall call the ‘complete’ method of the receiver object and pass it the message and the callback given as parameters.] */
      it('calls the receiver `complete` method', function (testCallback) {
        transport.connect(function () {
          transport.on('message', function () {});
          transport.enableC2D(function () {
            transport.complete(testMessage, function () {
              assert(receiver.complete.calledWith(testMessage.transportObj));
              testCallback();
            });
          });
        });
      });

      it('immediately fails with a DeviceMessageLockLost error if the transport is disconnected', function (testCallback) {
        transport.complete(new Message('test'), function (err) {
          assert.instanceOf(err, errors.DeviceMessageLockLostError);
          testCallback();
        });
      });
    });

    describe('#reject', function () {
      /*Tests_SRS_NODE_DEVICE_AMQP_16_014: [The ‘reject’ method shall call the ‘reject’ method of the receiver object and pass it the message and the callback given as parameters.] */
      it('calls the receiver `reject` method', function (testCallback) {
        transport.connect(function () {
          transport.on('message', function () {});
          transport.enableC2D(function () {
            transport.reject(testMessage, function () {
              assert(receiver.reject.calledWith(testMessage.transportObj));
              testCallback();
            });
          });
        });
      });

      it('immediately fails with a DeviceMessageLockLost error if the transport is disconnected', function (testCallback) {
        transport.reject(new Message('test'), function (err) {
          assert.instanceOf(err, errors.DeviceMessageLockLostError);
          testCallback();
        });
      });
    });

    describe('#abandon', function () {
      /*Tests_SRS_NODE_DEVICE_AMQP_16_012: [The ‘abandon’ method shall call the ‘abandon’ method of the receiver object and pass it the message and the callback given as parameters.] */
      it('calls the receiver `abandon` method', function (testCallback) {
        transport.connect(function () {
          transport.on('message', function () {});
          transport.enableC2D(function () {
            transport.abandon(testMessage, function () {
              assert(receiver.abandon.calledWith(testMessage.transportObj));
              testCallback();
            });
          });
        });
      });

      it('immediately fails with a DeviceMessageLockLost error if the transport is disconnected', function (testCallback) {
        transport.abandon(new Message('test'), function (err) {
          assert.instanceOf(err, errors.DeviceMessageLockLostError);
          testCallback();
        });
      });
    });

    /*Tests_SRS_NODE_DEVICE_AMQP_18_010: [The `enableInputMessages` method shall enable C2D messages]*/
    /*Tests_SRS_NODE_DEVICE_AMQP_18_011: [The `disableInputMessages` method shall disable C2D messages]*/
    [{
      enableFunc: 'enableC2D',
      disableFunc: 'disableC2D'
    },{
      enableFunc: 'enableInputMessages',
      disableFunc: 'disableInputMessages'
    }].forEach(function(testConfig) {
      describe(testConfig.enableFunc, function () {
        /*Tests_SRS_NODE_DEVICE_AMQP_16_031: [The `enableC2D` method shall connect and authenticate the transport if it is disconnected.]*/
        it('connects the transport if it is disconnected', function (testCallback) {
          transport[testConfig.enableFunc](function () {
            assert(fakeBaseClient.connect.calledOnce);
            assert(fakeBaseClient.attachReceiverLink.calledWith(transport._c2dEndpoint));
            testCallback();
          });
        });

        /*Tests_SRS_NODE_DEVICE_AMQP_16_032: [The `enableC2D` method shall attach the C2D link and call its `callback` once it is successfully attached.]*/
        it('attaches the C2D link', function (testCallback) {
          transport.connect(function () {
            assert(fakeBaseClient.attachReceiverLink.notCalled);
            transport[testConfig.enableFunc](function () {
              assert(fakeBaseClient.attachReceiverLink.calledWith(transport._c2dEndpoint));
              testCallback();
            });
          });
        });

        /*Tests_SRS_NODE_DEVICE_AMQP_16_033: [The `enableC2D` method shall call its `callback` with an `Error` if the transport fails to connect, authenticate or attach link.]*/
        it('calls its callback with an Error if connecting the transport fails', function (testCallback) {
        fakeBaseClient.connect = sinon.stub().callsArgWith(1, new Error('fake failed to connect'));
          transport[testConfig.enableFunc](function (err) {
            assert(fakeBaseClient.connect.calledOnce);
            assert.instanceOf(err, Error);
            testCallback();
          });
        });

        it('calls its callback with an Error if attaching the C2D link fails', function (testCallback) {
          fakeBaseClient.attachReceiverLink = sinon.stub().callsArgWith(2, new Error('fake failed to attach'));
          transport.connect(function () {
            assert(fakeBaseClient.attachReceiverLink.notCalled);
            transport[testConfig.enableFunc](function (err) {
              assert(fakeBaseClient.attachReceiverLink.calledWith(transport._c2dEndpoint));
              assert.instanceOf(err, Error);
              testCallback();
            });
          });
        });

        /*Tests_SRS_NODE_DEVICE_AMQP_16_034: [Any `error` event received on the C2D link shall trigger the emission of an `error` event by the transport, with an argument that is a `C2DDetachedError` object with the `innerError` property set to that error.]*/
        // disabled until the client supports it
        it('emits a CloudToDeviceDetachedError with an innerError property if the link fails after being established correctly', function (testCallback) {
          var fakeError = new Error('fake C2D receiver link error');
          transport.on('error', function (err) {
            assert.instanceOf(err, errors.CloudToDeviceDetachedError);
            assert.strictEqual(err.innerError, fakeError);
            testCallback();
          });

          transport.connect(function () {
            assert(fakeBaseClient.attachReceiverLink.notCalled);
            transport[testConfig.enableFunc](function () {
              assert(fakeBaseClient.attachReceiverLink.calledWith(transport._c2dEndpoint));
              receiver.emit('error', fakeError);
            });
          });
        });

        it('forwards messages to the client once connected and authenticated', function (testCallback) {
          var fakeMessage = new AmqpMessage();

          transport.on('message', function (msg) {
            assert.instanceOf(msg, Message);
            assert.strictEqual(msg.transportObj, fakeMessage);
            testCallback();
          });

          transport.connect(function () {
            transport[testConfig.enableFunc](function () {
              receiver.emit('message', fakeMessage);
            });
          });
        });
      });

      describe(testConfig.disableFunc, function () {
        /*Tests_SRS_NODE_DEVICE_AMQP_16_037: [The `disableC2D` method shall call its `callback` immediately if the transport is already disconnected.]*/
        it('calls the callback immediately if the transport is disconnected', function (testCallback) {
          transport[testConfig.disableFunc](function (err) {
            assert.isNotOk(err);
            assert(receiver.detach.notCalled);
            testCallback();
          });
        });

        /*Tests_SRS_NODE_DEVICE_AMQP_16_035: [The `disableC2D` method shall call `detach` on the C2D link and call its callback when it is successfully detached.]*/
        it('detaches the C2D link', function (testCallback) {
          transport.connect(function () {
            assert(fakeBaseClient.attachReceiverLink.notCalled);
            transport[testConfig.enableFunc](function () {
              assert(fakeBaseClient.attachReceiverLink.calledWith(transport._c2dEndpoint));
              transport[testConfig.disableFunc](function () {
                assert(receiver.detach.calledOnce);
                testCallback();
              });
            });
          });
        });

        /*Tests_SRS_NODE_DEVICE_AMQP_16_036: [The `disableC2D` method shall call its `callback` with an `Error` if it fails to detach the C2D link.]*/
        it('calls its callback with an Error if an error happens while detaching the C2D link', function (testCallback) {
          receiver.detach = sinon.stub().callsArgWith(0, new Error('fake detach error'));
          transport.connect(function () {
            assert(fakeBaseClient.attachReceiverLink.notCalled);
            transport[testConfig.enableFunc](function () {
              assert(fakeBaseClient.attachReceiverLink.calledWith(transport._c2dEndpoint));
              transport[testConfig.disableFunc](function (err) {
                assert(receiver.detach.calledOnce);
                assert.instanceOf(err, Error);
                testCallback();
              });
            });
          });
        });
      });
    });
  });

  describe('Twin', function () {
    function testStateMachine(methodName, methodUnderTest) {
      describe('#' + methodName, function () {
        /*Tests_SRS_NODE_DEVICE_AMQP_16_059: [The `getTwin` method shall connect and authenticate the transport if it is disconnected.]*/
        /*Tests_SRS_NODE_DEVICE_AMQP_16_065: [The `updateTwinReportedProperties` method shall connect and authenticate the transport if it is disconnected.]*/
        /*Tests_SRS_NODE_DEVICE_AMQP_16_071: [The `enableTwinDesiredPropertiesUpdates` method shall connect and authenticate the transport if it is disconnected.]*/
        it('connects the transport if necessary', function () {
          methodUnderTest(function () {});
          assert(fakeBaseClient.connect.calledOnce);
          assert(fakeBaseClient.initializeCBS.calledOnce);
          assert(fakeBaseClient.putToken.calledOnce);
        });

        it('waits until connected and authenticated if called while connecting', function () {
          var connectCallback;
          fakeBaseClient.connect = sinon.stub().callsFake(function (config, callback) {
            connectCallback = callback;
          });

          transport.connect(function () {});
          methodUnderTest(function () {});
          assert(fakeBaseClient.connect.calledOnce);
          assert(fakeBaseClient.initializeCBS.notCalled);
          assert(fakeBaseClient.putToken.notCalled);
          assert(sender.send.notCalled);
          connectCallback(null, new results.Connected());
          assert(fakeBaseClient.initializeCBS.calledOnce);
          assert(fakeBaseClient.putToken.calledOnce);
          assert(sender.send.calledOnce);
        });

        it('waits until connected and authenticated if called while authenticating', function () {
          var authCallback;
          fakeBaseClient.putToken = sinon.stub().callsFake(function (uri, options, callback) {
            authCallback = callback;
          });

          transport.connect(function () {});
          methodUnderTest(function () {});
          assert(fakeBaseClient.connect.calledOnce);
          assert(fakeBaseClient.initializeCBS.calledOnce);
          assert(fakeBaseClient.putToken.calledOnce);
          assert(sender.send.notCalled);
          authCallback();
          assert(sender.send.calledOnce);
        });

        /*Tests_SRS_NODE_DEVICE_AMQP_16_060: [The `getTwin` method shall call its callback with an error if connecting fails.]*/
        /*Tests_SRS_NODE_DEVICE_AMQP_16_066: [The `updateTwinReportedProperties` method shall call its callback with an error if connecting fails.]*/
        /*Tests_SRS_NODE_DEVICE_AMQP_16_072: [The `enableTwinDesiredPropertiesUpdates` method shall call its callback with an error if connecting fails.]*/
        it('calls its callback with an error if connecting the transport fails', function (testCallback) {
          var testError = new Error('failed to connect');
          fakeBaseClient.connect = sinon.stub().callsArgWith(1, testError);

          methodUnderTest(function (err) {
            assert(fakeBaseClient.connect.calledOnce);
            assert.strictEqual(err.amqpError, testError);
            testCallback();
          });
        });

        /*Tests_SRS_NODE_DEVICE_AMQP_16_061: [The `getTwin` method shall call its callback with an error if authenticating fails.]*/
        /*Tests_SRS_NODE_DEVICE_AMQP_16_067: [The `updateTwinReportedProperties` method shall call its callback with an error if authenticating fails.]*/
        /*Tests_SRS_NODE_DEVICE_AMQP_16_073: [The `enableTwinDesiredPropertiesUpdates` method shall call its callback with an error if authenticating fails.]*/
        it('calls its callback with an error if authentication fails to initialize CBS', function (testCallback) {
          var testError = new Error('failed to authenticate');
          fakeBaseClient.initializeCBS = sinon.stub().callsArgWith(0, testError);

          methodUnderTest(function (err) {
            assert(fakeBaseClient.connect.calledOnce);
            assert(fakeBaseClient.initializeCBS.calledOnce);
            assert.strictEqual(err.amqpError, testError);
            testCallback();
          });
        });

        /*Tests_SRS_NODE_DEVICE_AMQP_16_061: [The `getTwin` method shall call its callback with an error if authenticating fails.]*/
        /*Tests_SRS_NODE_DEVICE_AMQP_16_067: [The `updateTwinReportedProperties` method shall call its callback with an error if authenticating fails.]*/
        /*Tests_SRS_NODE_DEVICE_AMQP_16_073: [The `enableTwinDesiredPropertiesUpdates` method shall call its callback with an error if authenticating fails.]*/
        it('calls its callback with an error if authentication fails to do a CBS putToken operation', function (testCallback) {
          var testError = new Error('failed to authenticate');
          fakeBaseClient.putToken = sinon.stub().callsArgWith(2, testError);

          methodUnderTest(function (err) {
            assert(fakeBaseClient.connect.calledOnce);
            assert(fakeBaseClient.initializeCBS.calledOnce);
            assert(fakeBaseClient.putToken.calledOnce);
            assert.strictEqual(err.amqpError, testError);
            testCallback();
          });
        });

        /*Tests_SRS_NODE_DEVICE_AMQP_16_062: [The `getTwin` method shall call the `getTwin` method on the `AmqpTwinClient` instance created by the constructor.]*/
        /*Tests_SRS_NODE_DEVICE_AMQP_16_064: [The `getTwin` method shall call its callback with a `null` error parameter and the result of the `AmqpTwinClient.getTwin` method if it succeeds.]*/
        /*Tests_SRS_NODE_DEVICE_AMQP_16_063: [The `getTwin` method shall call its callback with and error if the call to `AmqpTwinClient.getTwin` fails.]*/
        /*Tests_SRS_NODE_DEVICE_AMQP_16_068: [The `updateTwinReportedProperties` method shall call the `updateTwinReportedProperties` method on the `AmqpTwinClient` instance created by the constructor.]*/
        /*Tests_SRS_NODE_DEVICE_AMQP_16_069: [The `updateTwinReportedProperties` method shall call its callback with and error if the call to `AmqpTwinClient.updateTwinReportedProperties` fails.]*/
        /*Tests_SRS_NODE_DEVICE_AMQP_16_070: [The `updateTwinReportedProperties` method shall call its callback with a `null` error parameter and the result of the `AmqpTwinClient.updateTwinReportedProperties` method if it succeeds.]*/
        /*Tests_SRS_NODE_DEVICE_AMQP_16_074: [The `enableTwinDesiredPropertiesUpdates` method shall call the `enableTwinDesiredPropertiesUpdates` method on the `AmqpTwinClient` instance created by the constructor.]*/
        /*Tests_SRS_NODE_DEVICE_AMQP_16_075: [The `enableTwinDesiredPropertiesUpdates` method shall call its callback with and error if the call to `AmqpTwinClient.enableTwinDesiredPropertiesUpdates` fails.]*/
        /*Tests_SRS_NODE_DEVICE_AMQP_16_076: [The `enableTwinDesiredPropertiesUpdates` method shall call its callback with no arguments if the call to `AmqpTwinClient.enableTwinDesiredPropertiesUpdates` succeeds.]*/
        it('calls its callback with an error if the twin client fails to send the request', function (testCallback) {
          var testError = new Error('failed to send');
          sender.send = sinon.stub().callsArgWith(1, testError);

          methodUnderTest(function (err) {
            assert(fakeBaseClient.connect.calledOnce);
            assert(fakeBaseClient.initializeCBS.calledOnce);
            assert(fakeBaseClient.putToken.calledOnce);
            assert(fakeBaseClient.attachReceiverLink.calledOnce);
            assert(fakeBaseClient.attachSenderLink.calledOnce);
            assert.strictEqual(err.amqpError, testError);
            testCallback();
          });
        });

        it('tries to reconnect to send the message if the transport is disconnecting', function () {
          var disconnectCallback;

          fakeBaseClient.disconnect = sinon.stub().callsFake(function (done) {
            disconnectCallback = done;
          });

          methodUnderTest(function () {});
          assert(fakeBaseClient.connect.calledOnce);
          assert(fakeBaseClient.initializeCBS.calledOnce);
          assert(fakeBaseClient.putToken.calledOnce);
          assert(sender.send.calledOnce);

          transport.disconnect(function () {});

          methodUnderTest(function () {});
          assert(fakeBaseClient.connect.calledOnce);
          assert(fakeBaseClient.initializeCBS.calledOnce);
          assert(fakeBaseClient.putToken.calledOnce);

          disconnectCallback(null, new results.Disconnected());

          assert(fakeBaseClient.connect.calledTwice);
          assert(fakeBaseClient.initializeCBS.calledTwice);
          assert(fakeBaseClient.putToken.calledTwice);
          assert(fakeBaseClient.attachReceiverLink.calledTwice);
          assert(fakeBaseClient.attachSenderLink.calledTwice);
        });
      });
    }

    testStateMachine('getTwin', function (callback) {
      transport.getTwin(callback);
    });

    testStateMachine('updateTwinReportedProperties', function (callback) {
      transport.updateTwinReportedProperties({ fake: 'patch' }, callback);
    });

    testStateMachine('enableTwinDesiredPropertiesUpdates', function (callback) {
      transport.enableTwinDesiredPropertiesUpdates(callback);
    });

    describe('#disableTwinDesiredPropertiesUpdates', function () {
      it('calls its callback immediately if the amqp client is disconnected', function (testCallback) {
        transport.disableTwinDesiredPropertiesUpdates(function () {
          assert.isTrue(fakeBaseClient.connect.notCalled);
          assert.isTrue(fakeBaseClient.initializeCBS.notCalled);
          assert.isTrue(fakeBaseClient.putToken.notCalled);
          assert.isTrue(fakeBaseClient.attachReceiverLink.notCalled);
          assert.isTrue(fakeBaseClient.attachSenderLink.notCalled);
          testCallback();
        });
      });

      /*Tests_SRS_NODE_DEVICE_AMQP_16_077: [The `disableTwinDesiredPropertiesUpdates` method shall call the `disableTwinDesiredPropertiesUpdates` method on the `AmqpTwinClient` instance created by the constructor.]*/
      /*Tests_SRS_NODE_DEVICE_AMQP_16_078: [The `disableTwinDesiredPropertiesUpdates` method shall call its callback with and error if the call to `AmqpTwinClient.disableTwinDesiredPropertiesUpdates` fails.]*/
      /*Tests_SRS_NODE_DEVICE_AMQP_16_079: [The `disableTwinDesiredPropertiesUpdates` method shall call its callback no arguments if the call to `AmqpTwinClient.disableTwinDesiredPropertiesUpdates` succeeds.]*/
      it('calls disableTwinDesiredPropertiesUpdates on the twin client', function (testCallback) {
        transport._twinClient.disableTwinDesiredPropertiesUpdates = sinon.stub().callsArg(0);
        transport.enableTwinDesiredPropertiesUpdates(function () {});
        transport.disableTwinDesiredPropertiesUpdates(function () {
          assert.isTrue(transport._twinClient.disableTwinDesiredPropertiesUpdates.calledOnce);
          testCallback();
        });
      });
    });

    describe('on(\'twinDesiredPropertiesUpdate\')', function () {
      it('emits a twinDesiredPropertiesUpdate if it receives a twinDesiredPropertiesUpdate from the twin client', function (testCallback) {
        var fakePatch = { fake : 'patch' };
        transport.on('twinDesiredPropertiesUpdate', function (patch) {
          assert.strictEqual(patch, fakePatch);
          testCallback();
        });

        transport._twinClient.emit('twinDesiredPropertiesUpdate', fakePatch);
      });
    });

    describe('on(\'error\')', function () {
      it('emits a TwinDetachedError if it receives an error from the twin client', function (testCallback) {
        var fakeError = new Error('fake');
        transport.on('error', function (err) {
          assert.instanceOf(err, errors.TwinDetachedError);
          assert.strictEqual(err.innerError, fakeError);
          testCallback();
        });

        transport._twinClient.emit('error', fakeError);
      });
    });
  });

  /*Tests_SRS_NODE_DEVICE_AMQP_18_013: [If `amqp` receives a message on the C2D link, it shall emit a "message" event with the message as the event parameter.]*/
  describe('on(\'message\')', function () {
    it('calls the message handler when message received', function (testCallback) {
      var testText = '__TEST_TEXT__';
      transport.connect(function () {
        transport.on('message', function (msg) {
          assert.strictEqual(msg.data.toString(), testText);
          testCallback();
        });
        transport.enableC2D(function (err) {
          assert(!err);
          receiver.emit('message', AmqpMessage.fromMessage(new Message(testText)));
        });
      });
    });
  });

  /*Tests_SRS_NODE_DEVICE_AMQP_18_014: [If `amqp` receives a message on the input message link, it shall emit an "inputMessage" event with the value of the annotation property "x-opt-input-name" as the first parameter and the agnostic message as the second parameter.]*/
  describe('on(\'inputMessage\')', function () {
    it('calls the message handler when message received', function (testCallback) {
      var testText = '__TEST_TEXT__';
      var testInputName = '__INPUT__';
      var amqp = new Amqp(fakeX509ModuleAuthenticationProvider, fakeBaseClient);

      amqp.connect(function () {
        amqp.on('inputMessage', function (inputName, msg) {
          assert.strictEqual(inputName, testInputName);
          assert.strictEqual(msg.data.toString(), testText);
          testCallback();
        });
        amqp.enableInputMessages(function (err) {
          assert(!err);
          var amqpMessage = AmqpMessage.fromMessage(new Message(testText));
          amqpMessage.message_annotations = { 'x-opt-input-name': testInputName };
          receiver.emit('message', amqpMessage);
        });
      });
    });
  });

  /*Tests_SRS_NODE_DEVICE_AMQP_16_052: [The `sendEventBatch` method shall throw a `NotImplementedError`.]*/
  /*Tests_SRS_NODE_DEVICE_AMQP_18_004: [`sendOutputEventBatch` shall throw a `NotImplementedError`.]*/
  [
    'sendEventBatch',
    'sendOutputEventBatch'
  ].forEach(function (methodName) {
    describe('#' + methodName, function () {
      it('throws a NotImplementedError', function () {
        assert.throws(function () {
          transport[methodName]();
        }, errors.NotImplementedError);
      });
    });
  });
});
<|MERGE_RESOLUTION|>--- conflicted
+++ resolved
@@ -396,8 +396,6 @@
           assert.isNotOk(err);
           assert(fakeBaseClient.connect.called);
           assert.strictEqual(fakeBaseClient.connect.firstCall.args[0].sslOptions.ca, 'ca cert');
-<<<<<<< HEAD
-=======
           testCallback();
         });
       });
@@ -409,7 +407,6 @@
           assert.isNotOk(err);
           assert(fakeBaseClient.connect.called);
           assert.strictEqual(fakeBaseClient.connect.firstCall.args[0].sslOptions.ca, 'ca cert');
->>>>>>> 49575374
           testCallback();
         });
       });
