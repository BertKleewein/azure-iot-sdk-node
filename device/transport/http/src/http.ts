--- conflicted
+++ resolved
@@ -146,19 +146,6 @@
 
     <message>
     ```]*/
-<<<<<<< HEAD
-    /*Codes_SRS_NODE_DEVICE_HTTP_16_032: [All HTTP requests shall obtain the credentials necessary to execute the request by calling `getDeviceCredentials` on the `AuthenticationProvider` object passed to the `Http` constructor.]*/
-    this._authenticationProvider.getDeviceCredentials((err, config) => {
-      if (err) {
-        /*Codes_SRS_NODE_DEVICE_HTTP_16_033: [if the `getDeviceCredentials` fails with an error, the Http request shall call its callback with that error]*/
-        done(err);
-      } else {
-        const path = endpoint.deviceEventPath(encodeURIComponent(config.deviceId));
-        let httpHeaders = {
-          'iothub-to': path,
-          'User-Agent': 'azure-iot-device/' + packageJson.version,
-        };
-=======
     this._ensureAgentString(() => {
       /*Codes_SRS_NODE_DEVICE_HTTP_16_032: [All HTTP requests shall obtain the credentials necessary to execute the request by calling `getDeviceCredentials` on the `AuthenticationProvider` object passed to the `Http` constructor.]*/
       this._authenticationProvider.getDeviceCredentials((err, config) => {
@@ -166,7 +153,7 @@
           /*Codes_SRS_NODE_DEVICE_HTTP_16_033: [if the `getDeviceCredentials` fails with an error, the Http request shall call its callback with that error]*/
           done(err);
         } else {
-          const path = endpoint.eventPath(config.deviceId);
+          const path = endpoint.deviceEventPath(encodeURIComponent(config.deviceId));
           let httpHeaders = {
             'iothub-to': path,
             'User-Agent': this._userAgentString
@@ -179,7 +166,6 @@
             /*Codes_SRS_NODE_DEVICE_HTTP_13_001: [ sendEvent shall add message properties as HTTP headers and prefix the key name with the string iothub-app. ]*/
             httpHeaders[MESSAGE_PROP_HEADER_PREFIX + propItem.key] = propItem.value;
           }
->>>>>>> 7ff8a643
 
           if (message.messageId) {
             /*Codes_SRS_NODE_DEVICE_HTTP_16_014: [If the `message` object has a `messageId` property, the value of the property shall be inserted in the headers of the HTTP request with the key `IoTHub-MessageId`.]*/
@@ -251,69 +237,6 @@
    *                                  `sendEventBatch` completes execution.
    */
   sendEventBatch(messages: Message[], done: (err?: Error, result?: results.MessageEnqueued) => void): void {
-<<<<<<< HEAD
-    /*Codes_SRS_NODE_DEVICE_HTTP_16_032: [All HTTP requests shall obtain the credentials necessary to execute the request by calling `getDeviceCredentials` on the `AuthenticationProvider` object passed to the `Http` constructor.]*/
-    this._authenticationProvider.getDeviceCredentials((err, config) => {
-      if (err) {
-        /*Codes_SRS_NODE_DEVICE_HTTP_16_033: [if the `getDeviceCredentials` fails with an error, the Http request shall call its callback with that error]*/
-        done(err);
-      } else {
-        const constructBatchBody = (messages: Message[]): string => {
-          let body = '[';
-
-          messages.forEach((message, index) => {
-            const buffMsg = new Buffer(<any>message.getData());
-
-            if (index > 0) body += ',';
-
-            body += '{\"body\":\"' + buffMsg.toString('base64') + '\"';
-            // Get the properties
-            let propertyIdx = 0;
-            let property = ',\"properties\":{';
-            for (propertyIdx = 0; propertyIdx < message.properties.count(); propertyIdx++) {
-              if (propertyIdx > 0)
-                property += ',';
-              const propItem = message.properties.getItem(propertyIdx);
-              /*Codes_SRS_NODE_DEVICE_HTTP_13_002: [ sendEventBatch shall prefix the key name for all message properties with the string iothub-app. ]*/
-              property += '\"' + MESSAGE_PROP_HEADER_PREFIX + propItem.key + '\":\"' + propItem.value + '\"';
-            }
-            if (propertyIdx > 0) {
-              property += '}';
-              body += property;
-            }
-            body += '}';
-          });
-          body += ']';
-          return body;
-        };
-
-        /*Codes_SRS_NODE_DEVICE_HTTP_05_003: [The `sendEventBatch` method shall construct an HTTP request using information supplied by the caller, as follows:
-        ```
-        POST <config.host>/devices/<config.deviceId>/messages/events?api-version=<version> HTTP/1.1
-        iothub-to: /devices/<config.deviceId>/messages/events
-        User-Agent: <version string>
-        Content-Type: application/vnd.microsoft.iothub.json
-        Host: <config.host>
-
-        {"body":"<Base64 Message1>","properties":{"<key>":"<value>"}},
-        {"body":"<Base64 Message1>"}...
-        ```]*/
-        const path = endpoint.deviceEventPath(encodeURIComponent(config.deviceId));
-        let httpHeaders = {
-          'iothub-to': path,
-          'Content-Type': 'application/vnd.microsoft.iothub.json',
-          'User-Agent': 'azure-iot-device/' + packageJson.version
-        };
-
-        this._insertAuthHeaderIfNecessary(httpHeaders, config);
-
-        /*Codes_SRS_NODE_DEVICE_HTTP_16_013: [If using x509 authentication the `Authorization` header shall not be set and the x509 parameters shall instead be passed to the underlying transpoort.]*/
-        const request = this._http.buildRequest('POST', path + endpoint.versionQueryString(), httpHeaders, config.host, config.x509, handleResponse(done));
-        const body = constructBatchBody(messages);
-        request.write(body);
-        request.end();
-      }
-=======
     this._ensureAgentString(() => {
       /*Codes_SRS_NODE_DEVICE_HTTP_16_032: [All HTTP requests shall obtain the credentials necessary to execute the request by calling `getDeviceCredentials` on the `AuthenticationProvider` object passed to the `Http` constructor.]*/
       this._authenticationProvider.getDeviceCredentials((err, config) => {
@@ -361,7 +284,7 @@
           {"body":"<Base64 Message1>","properties":{"<key>":"<value>"}},
           {"body":"<Base64 Message1>"}...
           ```]*/
-          const path = endpoint.eventPath(config.deviceId);
+          const path = endpoint.deviceEventPath(encodeURIComponent(config.deviceId));
           let httpHeaders = {
             'iothub-to': path,
             'Content-Type': 'application/vnd.microsoft.iothub.json',
@@ -377,7 +300,6 @@
           request.end();
         }
       });
->>>>>>> 7ff8a643
     });
   }
 
@@ -435,33 +357,6 @@
   Host: <config.host>
   ]*/
   receive(): void {
-<<<<<<< HEAD
-    /*Codes_SRS_NODE_DEVICE_HTTP_16_032: [All HTTP requests shall obtain the credentials necessary to execute the request by calling `getDeviceCredentials` on the `AuthenticationProvider` object passed to the `Http` constructor.]*/
-    this._authenticationProvider.getDeviceCredentials((err, config) => {
-      if (err) {
-        /*Codes_SRS_NODE_DEVICE_HTTP_16_033: [if the `getDeviceCredentials` fails with an error, the Http request shall call its callback with that error]*/
-        debug('Error while receiving: ' + err.toString());
-        this.emit('error', err);
-      } else {
-        const path = endpoint.deviceMessagePath(encodeURIComponent(config.deviceId));
-        let httpHeaders = {
-          'iothub-to': path,
-          'User-Agent': 'azure-iot-device/' + packageJson.version
-        };
-
-        this._insertAuthHeaderIfNecessary(httpHeaders, config);
-
-        /*Codes_SRS_NODE_DEVICE_HTTP_RECEIVER_16_017: [If opts.drain is true all messages in the queue should be pulled at once.]*/
-        /*Codes_SRS_NODE_DEVICE_HTTP_RECEIVER_16_018: [If opts.drain is false, only one message shall be received at a time]*/
-        const drainRequester = new EventEmitter();
-        drainRequester.on('nextRequest', () => {
-          const request = this._http.buildRequest('GET', path + endpoint.versionQueryString(), httpHeaders, config.host, config.x509, (err, body, res) => {
-            if (!err) {
-              if (body) {
-                const msg = this._http.toMessage(res, body);
-                if (this._opts.drain) {
-                  drainRequester.emit('nextRequest');
-=======
     this._ensureAgentString(() => {
       /*Codes_SRS_NODE_DEVICE_HTTP_16_032: [All HTTP requests shall obtain the credentials necessary to execute the request by calling `getDeviceCredentials` on the `AuthenticationProvider` object passed to the `Http` constructor.]*/
       this._authenticationProvider.getDeviceCredentials((err, config) => {
@@ -470,7 +365,7 @@
           debug('Error while receiving: ' + err.toString());
           this.emit('error', err);
         } else {
-          const path = endpoint.messagePath(config.deviceId);
+          const path = endpoint.deviceMessagePath(encodeURIComponent(config.deviceId));
           let httpHeaders = {
             'iothub-to': path,
             'User-Agent': this._userAgentString
@@ -490,7 +385,6 @@
                     drainRequester.emit('nextRequest');
                   }
                   this.emit('message', msg);
->>>>>>> 7ff8a643
                 }
               } else {
                 (<any>err).response = res;
